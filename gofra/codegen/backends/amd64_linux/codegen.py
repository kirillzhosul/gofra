"""Core AARCH64 MacOS codegen."""

from __future__ import annotations

from typing import IO, TYPE_CHECKING, assert_never

from gofra.codegen.backends.general import (
    CODEGEN_GOFRA_CONTEXT_LABEL,
    CODEGEN_INTRINSIC_TO_ASSEMBLY_OPS,
)
from gofra.consts import GOFRA_ENTRY_POINT
from gofra.linker.entry_point import LINKER_EXPECTED_ENTRY_POINT
from gofra.parser.functions.function import Function
from gofra.parser.intrinsics import Intrinsic
from gofra.parser.operators import Operator, OperatorType

from ._context import AMD64CodegenContext
from .assembly import (
    call_function_block,
    drop_cells_from_stack,
    evaluate_conditional_block_on_stack_with_jump,
    function_begin_with_prologue,
    function_end_with_epilogue,
    initialize_static_data_section,
    ipc_syscall_linux,
    load_memory_from_stack_arguments,
    perform_operation_onto_stack,
    pop_cells_from_stack_into_registers,
    push_integer_onto_stack,
    push_register_onto_stack,
    push_static_address_onto_stack,
    store_into_memory_from_stack_arguments,
)
from .registers import (
    AMD64_LINUX_EPILOGUE_EXIT_CODE,
    AMD64_LINUX_EPILOGUE_EXIT_SYSCALL_NUMBER,
)

if TYPE_CHECKING:
    from collections.abc import Sequence

    from gofra.context import ProgramContext


def generate_amd64_linux_backend(
    fd: IO[str],
    program: ProgramContext,
) -> None:
    """AMD64 Linux code generation backend."""
    context = AMD64CodegenContext(fd=fd, strings={})

    context.write(".att_syntax noprefix")
    amd64_linux_executable_functions(context, program)
    amd64_linux_program_entry_point(context)
    amd64_linux_data_section(context, program)


def amd64_linux_instruction_set(
    context: AMD64CodegenContext,
    operators: Sequence[Operator],
    program: ProgramContext,
    owner_function: Function,
) -> None:
    """Write executable instructions from given operators."""
    for idx, operator in enumerate(operators):
        amd64_linux_operator_instructions(
            context,
            operator,
            program,
            idx,
            owner_function,
        )
        if operator.type == OperatorType.FUNCTION_RETURN:
            break


def amd64_linux_operator_instructions(
    context: AMD64CodegenContext,
    operator: Operator,
    program: ProgramContext,
    idx: int,
    owner_function: Function,
) -> None:
    match operator.type:
        case OperatorType.INTRINSIC:
            amd64_linux_intrinsic_instructions(context, operator)
        case OperatorType.PUSH_MEMORY_POINTER:
            assert isinstance(operator.operand, tuple)
<<<<<<< HEAD
            local_variable, _ = operator.operand
            if local_variable in owner_function.variables:
                raise NotImplementedError("Local frame variables not implemented on amd64!")
            push_static_address_onto_stack(context, local_variable)
=======
            push_static_address_onto_stack(context, operator.operand[0])
>>>>>>> 0d5c059d
        case OperatorType.PUSH_INTEGER:
            assert isinstance(operator.operand, int)
            push_integer_onto_stack(context, operator.operand)
        case OperatorType.DO | OperatorType.IF:
            assert isinstance(operator.jumps_to_operator_idx, int)
            label = CODEGEN_GOFRA_CONTEXT_LABEL % (
                owner_function.name,
                operator.jumps_to_operator_idx,
            )
            evaluate_conditional_block_on_stack_with_jump(context, label)
        case OperatorType.END | OperatorType.WHILE:
            # This also should be refactored into `assembly` layer
            label = CODEGEN_GOFRA_CONTEXT_LABEL % (owner_function.name, idx)
            if isinstance(operator.jumps_to_operator_idx, int):
                label_to = CODEGEN_GOFRA_CONTEXT_LABEL % (
                    owner_function.name,
                    operator.jumps_to_operator_idx,
                )
                context.write(f"jmp {label_to}")
            context.fd.write(f"{label}:\n")
        case OperatorType.PUSH_STRING:
            assert isinstance(operator.operand, str)
            push_static_address_onto_stack(
                context,
                segment=context.load_string(operator.token.text[1:-1]),
            )
            push_integer_onto_stack(context, value=len(operator.operand))
        case OperatorType.FUNCTION_CALL:
            assert isinstance(operator.operand, str)

            function = program.functions[operator.operand]
            function_name = function.external_definition_link_to or function.name
            call_function_block(
                context,
                function_name=function_name,
                abi_ffi_push_retval_onto_stack=function.abi_ffi_push_retval_onto_stack(),
                abi_ffi_arguments_count=function.abi_ffi_arguments_count(),
            )
        case OperatorType.FUNCTION_RETURN:
            function_end_with_epilogue(context)
        case OperatorType.TYPECAST:
            # Skip that as it is typechecker only.
            pass
        case OperatorType.VARIABLE_DEFINE:
            msg = "Parser must resolve variable definition before codegen"
            raise ValueError(msg)
        case _:
            assert_never(operator.type)


def amd64_linux_intrinsic_instructions(
    context: AMD64CodegenContext,
    operator: Operator,
) -> None:
    """Write executable body for intrinsic operation."""
    assert isinstance(operator.operand, Intrinsic)
    assert operator.type == OperatorType.INTRINSIC
    match operator.operand:
        case Intrinsic.DROP:
            drop_cells_from_stack(context, cells_count=1)
        case Intrinsic.COPY:
            pop_cells_from_stack_into_registers(context, "rax")
            push_register_onto_stack(context, "rax")
            push_register_onto_stack(context, "rax")
        case Intrinsic.SWAP:
            pop_cells_from_stack_into_registers(context, "rax", "rbx")
            push_register_onto_stack(context, "rax")
            push_register_onto_stack(context, "rbx")
        case (
            Intrinsic.PLUS
            | Intrinsic.MINUS
            | Intrinsic.MULTIPLY
            | Intrinsic.DIVIDE
            | Intrinsic.MODULUS
            | Intrinsic.INCREMENT
            | Intrinsic.DECREMENT
            | Intrinsic.NOT_EQUAL
            | Intrinsic.GREATER_EQUAL_THAN
            | Intrinsic.LESS_EQUAL_THAN
            | Intrinsic.LESS_THAN
            | Intrinsic.GREATER_THAN
            | Intrinsic.EQUAL
            | Intrinsic.LOGICAL_OR
            | Intrinsic.LOGICAL_AND
            | Intrinsic.BITWISE_AND
            | Intrinsic.BITWISE_OR
            | Intrinsic.BITSHIFT_LEFT
            | Intrinsic.BITSHIFT_RIGHT
        ):
            perform_operation_onto_stack(
                context,
                operation=CODEGEN_INTRINSIC_TO_ASSEMBLY_OPS[operator.operand],
            )
        case (
            Intrinsic.SYSCALL0
            | Intrinsic.SYSCALL1
            | Intrinsic.SYSCALL2
            | Intrinsic.SYSCALL3
            | Intrinsic.SYSCALL4
            | Intrinsic.SYSCALL5
            | Intrinsic.SYSCALL6
        ):
            assert operator.syscall_optimization_injected_args is None, "TODO: Optimize"
            ipc_syscall_linux(
                context,
                arguments_count=operator.get_syscall_arguments_count() - 1,
                store_retval_onto_stack=not operator.syscall_optimization_omit_result,
                injected_args=[],
            )
        case Intrinsic.MEMORY_LOAD:
            load_memory_from_stack_arguments(context)
        case Intrinsic.MEMORY_STORE:
            store_into_memory_from_stack_arguments(context)
        case Intrinsic.BREAKPOINT:
            raise NotImplementedError(operator)
        case _:
            assert_never(operator.operand)


def amd64_linux_executable_functions(
    context: AMD64CodegenContext,
    program: ProgramContext,
) -> None:
    """Define all executable functions inside final executable with their executable body respectuflly.

    Provides an prolog and epilogue.
    """
    # Define only function that contains anything to execute
    functions = filter(
        Function.has_executable_body,
        [*program.functions.values(), program.entry_point],
    )
    for function in functions:
        if function.variables:
            msg = "That target codegen does not support local variables yet."
            raise NotImplementedError(msg)
        assert not function.is_global_linker_symbol or (
            not function.type_contract_in and not function.type_contract_out
        ), "Codegen does not supports global linker symbols that has type contracts"
        function_begin_with_prologue(
            context,
            function_name=function.name,
            as_global_linker_symbol=function.is_global_linker_symbol,
        )

        amd64_linux_instruction_set(context, function.source, program, function)
        function_end_with_epilogue(context)


def amd64_linux_program_entry_point(context: AMD64CodegenContext) -> None:
    """Write program entry, used to not segfault due to returning into protected system memory."""
    # This is an executable entry point
    function_begin_with_prologue(
        context,
        function_name=LINKER_EXPECTED_ENTRY_POINT,
        as_global_linker_symbol=True,
    )

    # Prepare and execute main function
    call_function_block(
        context,
        function_name=GOFRA_ENTRY_POINT,
        abi_ffi_push_retval_onto_stack=False,
        abi_ffi_arguments_count=0,
    )

    # Call syscall to exit without accessing protected system memory.
    # `ret` into return-address will fail with segfault
    ipc_syscall_linux(
        context,
        arguments_count=1,
        store_retval_onto_stack=False,
        injected_args=[
            AMD64_LINUX_EPILOGUE_EXIT_SYSCALL_NUMBER,
            AMD64_LINUX_EPILOGUE_EXIT_CODE,
        ],
    )


def amd64_linux_data_section(
    context: AMD64CodegenContext,
    program: ProgramContext,
) -> None:
    """Write program static data section filled with static strings and memory blobs."""
    initialize_static_data_section(
        context,
        static_strings=context.strings,
        static_variables=program.global_variables,
    )<|MERGE_RESOLUTION|>--- conflicted
+++ resolved
@@ -86,14 +86,10 @@
             amd64_linux_intrinsic_instructions(context, operator)
         case OperatorType.PUSH_MEMORY_POINTER:
             assert isinstance(operator.operand, tuple)
-<<<<<<< HEAD
             local_variable, _ = operator.operand
             if local_variable in owner_function.variables:
                 raise NotImplementedError("Local frame variables not implemented on amd64!")
             push_static_address_onto_stack(context, local_variable)
-=======
-            push_static_address_onto_stack(context, operator.operand[0])
->>>>>>> 0d5c059d
         case OperatorType.PUSH_INTEGER:
             assert isinstance(operator.operand, int)
             push_integer_onto_stack(context, operator.operand)
