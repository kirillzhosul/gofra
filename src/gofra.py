"""
    Main Gofra programming language source code.

"""

__author__ = "Kirill Zhosul @kirillzhosul"
__license__ = "MIT"

from typing import Generator
from os.path import basename
from sys import argv

import gofra
from gofra.core.danger import *
from gofra.core.stack import Stack


# MAJOR WARNING FOR ALL READERS.
# This code is not refactored,
# currently I am working on refactoring and splitting into the gofra module,
# there is a lot of stuff, that will be reworked.

# Also, want to say that bytecode is not finished, and interpretation will be
# converted to gofra.core.vm that will be run bytecode for own,
# as internal interpretation method (if you want to use C++ VM which is may not be finished also yet,
# see that https://github.com/gofralang/vm/)


# Lexer.


def lexer_tokenize(lines: List[str], file_parent: str) -> Generator[Token, None, None]:
    """ Tokenizes lines into list of the Tokens. """

    # Check that there is no changes in token type.
    assert len(TokenType) == 6, "Please update implementation after adding new TokenType!"

    # Get the basename.
    file_parent = basename(file_parent)

    # Current line index.
    current_line_index = 0

    # Get lines count.
    lines_count = len(lines)

    # Check that there is more than zero lines.
    if lines_count == 0:
        # If there is no lines.

        # Error.
        gofra.core.errors.message_verbosed(Stage.LEXER, (file_parent, 1, 1), "Error",
                                      "There is no lines found in the given file "
                                      "are you given empty file?", True)

    while current_line_index < lines_count:
        # Loop over lines.

        # Get line.
        current_line = lines[current_line_index]

        # Find first non-space char.
        current_collumn_index = gofra.core.lexer.find_collumn(current_line, 0, lambda char: not char.isspace())

        # Get current line length.
        current_line_length = len(current_line)

        # ?.
        current_collumn_end_index = 0

        while current_collumn_index < current_line_length:
            # Iterate over line.

            # Get the location.
            current_location = (file_parent, current_line_index + 1, current_collumn_index + 1)

            if current_line[current_collumn_index] == EXTRA_CHAR:
                # If we got character quote*.
                # Index of the column end.
                # (Trying to find closing quote*
                current_collumn_end_index = gofra.core.lexer.find_collumn(current_line, current_collumn_index + 1,
                                                                              lambda char: char == EXTRA_CHAR)

                if current_collumn_end_index >= len(current_line) or \
                        current_line[current_collumn_end_index] != EXTRA_CHAR:
                    # If we got not EXTRA_CHAR or exceed current line length.

                    # Error.
                    gofra.core.errors.message_verbosed(Stage.LEXER, current_location, "Error",
                                                  "There is unclosed character literal. "
                                                  f"Do you forgot to place `{EXTRA_CHAR}`?", True)

                # Get current token text.
                current_token_text = current_line[current_collumn_index + 1: current_collumn_end_index]

                # Get current char value.
                current_char_value = gofra.core.lexer.unescape(current_token_text).encode("UTF-8")

                if len(current_char_value) != 1:
                    # If there is 0 or more than 1 characters*.

                    # Error.
                    gofra.core.errors.message_verbosed(Stage.LEXER, current_location, "Error",
                                                  "Unexpected number of characters in the character literal."
                                                  "Only one character is allowed in character literal", True)
                # Return character token.
                yield Token(
                    type=TokenType.CHARACTER,
                    text=current_token_text,
                    location=current_location,
                    value=current_char_value[0]
                )

                # Find first non-space char.
                current_collumn_index = gofra.core.lexer.find_collumn(current_line, current_collumn_end_index + 1,
                                                                          lambda char: not char.isspace())
            elif current_line[current_collumn_index] == EXTRA_STRING:
                # If this is string.

                # String buffer for strings.
                current_string_buffer = ""

                while current_line_index < len(lines):
                    # While we don`t reach end of the lines.

                    # Get string start.
                    string_start_collumn_index = current_collumn_index

                    if current_string_buffer == "":
                        # If we not start writing string buffer.

                        # Increment by one for quote.
                        string_start_collumn_index += len(EXTRA_STRING)
                    else:
                        # If we started.

                        # Just grab line.
                        current_line = lines[current_line_index]

                    # Get string end.
                    string_end_collumn_index = gofra.core.lexer.find_string_end(current_line, string_start_collumn_index)

                    if string_end_collumn_index >= len(current_line) or \
                            current_line[string_end_collumn_index] != EXTRA_STRING:
                        # If got end of current line, or not found closing string.

                        # Add current line.
                        current_string_buffer += current_line[string_start_collumn_index:]

                        # Reset and move next line.
                        current_line_index += 1
                        current_collumn_index = 0
                    else:
                        # If current line.

                        # Add final buffer.
                        current_string_buffer += current_line[string_start_collumn_index:string_end_collumn_index]
                        current_collumn_end_index = string_end_collumn_index

                        # End lexing string.
                        break

                if current_line_index >= len(lines):
                    # If we exceed current lines length.

                    # Error.
                    gofra.core.errors.message_verbosed(Stage.LEXER, current_location, "Error",
                                                  "There is unclosed string literal. "
                                                  f"Do you forgot to place `{EXTRA_STRING}`?", True)
                # Error?.
                assert current_line[current_collumn_index] == EXTRA_STRING, "Got non string closing character!"

                # Increase end index.
                current_collumn_end_index += 1

                # Get current token text.
                current_token_text = current_string_buffer

                # Return string token.
                yield Token(
                    type=TokenType.STRING,
                    text=current_token_text,
                    location=current_location,
                    value=gofra.core.lexer.unescape(current_token_text)
                )

                # Find first non-space char.
                current_collumn_index = gofra.core.lexer.find_collumn(current_line, current_collumn_end_index,
                                                                          lambda char: not char.isspace())
            else:
                # Index of the column end.
                current_collumn_end_index = gofra.core.lexer.find_collumn(current_line, current_collumn_index,
                                                                              lambda char: char.isspace())

                # Get current token text.
                current_token_text = current_line[current_collumn_index: current_collumn_end_index]

                try:
                    # Try convert token integer.
                    current_token_integer = int(current_token_text)
                except ValueError:
                    # If there is invalid value for integer.

                    if current_token_text in KEYWORD_NAMES_TO_TYPE:
                        # If this is keyword.

                        # Return keyword token.
                        yield Token(
                            type=TokenType.KEYWORD,
                            text=current_token_text,
                            location=current_location,
                            value=KEYWORD_NAMES_TO_TYPE[current_token_text]
                        )
                    else:
                        # Not keyword.

                        # If this is comment - break.
                        # TODO: Try to fix something like 0//0 (comment not at the start) will lex not as should.
                        if current_token_text.startswith(EXTRA_COMMENT):
                            break

                        # Return word token.
                        yield Token(
                            type=TokenType.WORD,
                            text=current_token_text,
                            location=current_location,
                            value=current_token_text
                        )
                else:
                    # If all ok.

                    # Return token.
                    yield Token(
                        type=TokenType.INTEGER,
                        text=current_token_text,
                        location=current_location,
                        value=current_token_integer
                    )

                # Find first non-space char.
                current_collumn_index = gofra.core.lexer.find_collumn(current_line, current_collumn_end_index,
                                                                          lambda char: not char.isspace())

        # Increment current line.
        current_line_index += 1


# Parser.

def parser_parse(tokens: List[Token], context: ParserContext, path: str):
    """ Parses token from lexer* (lexer_tokenize()) """

    # Check that there is no changes in operator type.
    assert len(OperatorType) == 9, "Please update implementation after adding new OperatorType!"

    # Check that there is no changes in keyword type.
<<<<<<< HEAD
    assert len(Keyword) == 8, "Please update implementation after adding new Keyword!"
=======
    assert len(Keyword) == 6, "Please update implementation after adding new Keyword!"
>>>>>>> a69529c8

    # Check that there is no changes in token type.
    assert len(TokenType) == 6, "Please update implementation after adding new TokenType!"

    # Reverse tokens.
    reversed_tokens: List[Token] = list(reversed(tokens))

    # Definitions.
    definitions: Dict[str, Definition] = dict()
    memories: Dict[str, Memory] = dict()
    variables: Dict[str, Variable] = dict()
    variables_offset = 0
    memories_offset = 0

    if len(reversed_tokens) == 0:
        gofra.core.errors.message_verbosed(Stage.PARSER, (basename(path), 1, 1), "Error",
                                      "There is no tokens found, are you given empty file?", True)

    while len(reversed_tokens) > 0:
        # While there is any token.

        # Get current token.
        current_token: Token = reversed_tokens.pop()

        if current_token.type == TokenType.WORD:
            assert isinstance(current_token.value, str), "Type error, lexer level error?"

            if current_token.value in INTRINSIC_NAMES_TO_TYPE:
                context.operators.append(Operator(
                    type=OperatorType.INTRINSIC,
                    token=current_token,
                    operand=INTRINSIC_NAMES_TO_TYPE[current_token.value]
                ))
                context.operator_index += 1
                continue

            if current_token.text in definitions:
                # Expand definition tokens.
                reversed_tokens += reversed(definitions[current_token.text].tokens)
                continue

            if current_token.text in memories:
                memory = memories[current_token.text]
                context.operators.append(Operator(
                    type=OperatorType.PUSH_INTEGER,
                    token=current_token,
                    operand=memory.ptr_offset
                ))
                context.operator_index += 1
                continue

            if current_token.text in variables:
                variable = variables[current_token.text]
                context.operators.append(Operator(
                    type=OperatorType.PUSH_INTEGER,
                    token=current_token,
                    operand=variable.ptr_offset
                ))
                context.operator_index += 1
                continue

            if current_token.text.startswith(EXTRA_DIRECTIVE):
                directive = current_token.text[len(EXTRA_DIRECTIVE):]
                if directive == "LINTER_SKIP":
                    if context.directive_linter_skip:
                        gofra.core.errors.message_verbosed(Stage.PARSER, current_token.location, "Error",
                                                           f"Directive `{EXTRA_DIRECTIVE}{directive}` defined twice!", True)
                    context.directive_linter_skip = True
                elif directive == "PYTHON_COMMENTS_SKIP":
                    if context.directive_python_comments_skip:
                        gofra.core.errors.message_verbosed(Stage.PARSER, current_token.location, "Error",
                                                           f"Directive `{EXTRA_DIRECTIVE}{directive}` defined twice!",
                                                           True)
                    context.directive_python_comments_skip = True
                else:
                    if directive.startswith("MEM_BUF_BYTE_SIZE="):
                        # If this is starts with memory buffer byte size definition name.

                        # Get directive value from all directive text.
                        directive_value = directive[len("MEM_BUF_BYTE_SIZE="):]

                        # Get new memory size
                        try:
                            new_memory_bytearray_size = int(directive_value)
                        except ValueError:
                            gofra.core.errors.message_verbosed(Stage.PARSER, current_token.location, "Error",
                                                               f"Directive `{EXTRA_DIRECTIVE}{directive}` "
                                                               f"passed invalid size `{directive_value}`!", True)
                        else:
                            # Change size of the bytearray.
                            context.memory_bytearray_size = new_memory_bytearray_size
                    else:
                        # Message.
                        gofra.core.errors.message_verbosed(Stage.PARSER, current_token.location, "Error",
                                                           f"Unknown directive `{EXTRA_DIRECTIVE}{directive}`", True)
                continue

            gofra.core.errors.message_verbosed(Stage.PARSER, current_token.location, "Error",
                                               f"Unknown WORD `{current_token.text}`, "
                                               f"are you misspelled something?", True)
        elif current_token.type == TokenType.INTEGER:
            # If we got an integer.

            # Type check.
            assert isinstance(current_token.value, int), "Type error, lexer level error?"

            # Add operator to the context.
            context.operators.append(Operator(
                type=OperatorType.PUSH_INTEGER,
                token=current_token,
                operand=current_token.value
            ))

            # Increment operator index.
            context.operator_index += 1
        elif current_token.type == TokenType.STRING:
            # If we got a string.

            # Type check.
            assert isinstance(current_token.value, str), "Type error, lexer level error?"

            # Add operator to the context.
            context.operators.append(Operator(
                type=OperatorType.PUSH_STRING,
                token=current_token,
                operand=current_token.value
            ))

            # Increment operator index.
            context.operator_index += 1
        elif current_token.type == TokenType.CHARACTER:
            # If we got a character.

            # Type check.
            assert isinstance(current_token.value, int), "Type error, lexer level error?"

            # Add operator to the context.
            context.operators.append(Operator(
                type=OperatorType.PUSH_INTEGER,
                token=current_token,
                operand=current_token.value
            ))

            # Increment operator index.
            context.operator_index += 1
        elif current_token.type == TokenType.KEYWORD:
            # If we got a keyword.

            if current_token.value == Keyword.IF:
                # This is IF keyword.

                # Push operator to the context.
                context.operators.append(Operator(
                    type=OperatorType.IF,
                    token=current_token
                ))

                # Push current operator index to the context memory stack.
                context.memory_stack.append(context.operator_index)

                # Increment operator index.
                context.operator_index += 1
            elif current_token.value == Keyword.WHILE:
                # This is WHILE keyword.

                # Push operator to the context.
                context.operators.append(Operator(
                    type=OperatorType.WHILE,
                    token=current_token
                ))

                # Push current operator index to the context memory stack.
                context.memory_stack.append(context.operator_index)

                # Increment operator index.
                context.operator_index += 1
            elif current_token.value == Keyword.DO:
                # This is `DO` keyword.

                if len(context.memory_stack) == 0:
                    # If there is nothing on the memory stack.

                    # Error.
                    gofra.core.errors.message_verbosed(Stage.PARSER, current_token.location, "Error",
                                                  "`do` should used after the `while` block!", True)

                # Push operator to the context.
                context.operators.append(Operator(
                    type=OperatorType.DO,
                    token=current_token
                ))

                # Get `WHILE` operator from the memory stack.
                block_operator_index = context.memory_stack.pop()
                block_operator = context.operators[block_operator_index]

                if block_operator.type != OperatorType.WHILE:
                    # If this is not while.

                    # Error.
                    gofra.core.errors.message_verbosed(Stage.PARSER, current_token.location, "Error",
                                                  "`do` should used after the `while` block!", True)

                # Say that we crossreference WHILE block.
                context.operators[context.operator_index].operand = block_operator_index

                # Push current operator index to the context memory stack.
                context.memory_stack.append(context.operator_index)

                # Increment operator index.
                context.operator_index += 1
            elif current_token.value == Keyword.ELSE:
                # If this is else keyword.

                if len(context.memory_stack) == 0:
                    # If there is nothing on the memory stack.

                    # Error.
                    gofra.core.errors.message_verbosed(Stage.PARSER, current_token.location, "Error",
                                                  "`else` should used after the `if` block!", True)

                # Get `IF` operator from the memory stack.
                block_operator_index = context.memory_stack.pop()
                block_operator = context.operators[block_operator_index]

                if block_operator.type == OperatorType.IF:
                    # If we use else after the IF.

                    # Say that previous IF should jump at the our+1 operator index.
                    context.operators[block_operator_index].operand = context.operator_index + 1

                    # Push current operator index to the stack.
                    context.memory_stack.append(context.operator_index)

                    # Push operator to the context.
                    context.operators.append(Operator(
                        type=OperatorType.ELSE,
                        token=current_token
                    ))

                    # Increment operator index.
                    context.operator_index += 1
                else:
                    # If not `IF`.

                    # Get error location.
                    error_location = block_operator.token.location

                    # Error message.
                    gofra.core.errors.message_verbosed(Stage.PARSER, error_location, "Error",
                                                  "`else` can only used after `if` block!", True)
            elif current_token.value == Keyword.END:
                # If this is end keyword.

                # Get block operator from the stack.
                block_operator_index = context.memory_stack.pop()
                block_operator = context.operators[block_operator_index]

                if block_operator.type == OperatorType.IF:
                    # If this is IF block.

                    # Push operator to the context.
                    context.operators.append(Operator(
                        type=OperatorType.END,
                        token=current_token
                    ))

                    # Say that start IF block refers to this END block.
                    context.operators[block_operator_index].operand = context.operator_index

                    # Say that this END block refers to next operator index.
                    context.operators[context.operator_index].operand = context.operator_index + 1
                elif block_operator.type == OperatorType.ELSE:
                    # If this is ELSE block.

                    # Push operator to the context.
                    context.operators.append(Operator(
                        type=OperatorType.END,
                        token=current_token
                    ))

                    # Say that owner block (If/Else) should jump to us.
                    context.operators[block_operator_index].operand = context.operator_index

                    # Say that we should jump to the next position.
                    context.operators[context.operator_index].operand = context.operator_index + 1
                elif block_operator.type == OperatorType.DO:
                    # If this is DO block.

                    # Type check.
                    assert block_operator.operand is not None, "DO operator has unset operand! Parser level error?"
                    assert isinstance(block_operator.operand, OPERATOR_ADDRESS), "Type error, parser level error?"

                    # Push operator to the context.
                    context.operators.append(Operator(
                        type=OperatorType.END,
                        token=current_token
                    ))

                    # Say that DO crossreference to the WHILE block.
                    context.operators[context.operator_index].operand = block_operator.operand

                    # Say that WHILE should jump in the DO body.
                    context.operators[block_operator.operand].operand = context.operator_index + 1
                else:
                    # If invalid we call end not after the if or else.

                    # Get error location.
                    error_location = block_operator.token.location

                    # Error message.
                    gofra.core.errors.message_verbosed(Stage.PARSER, error_location, "Error",
                                                       "`end` can only close `if`, `else` or `do` block!", True)

                # Increment operator index.
                context.operator_index += 1
            elif current_token.value == Keyword.DEFINE:
                # This is DEFINE keyword.

                if len(reversed_tokens) == 0:
                    # No name for definition is given.

                    # Error message.
                    gofra.core.errors.message_verbosed(Stage.PARSER, current_token.location, "Error",
                                                  "`define` should have name after the keyword, "
                                                  "do you has unfinished definition?", True)

                # Get name for definition.
                definition_name = reversed_tokens.pop()

                if definition_name.type != TokenType.WORD:
                    # If name is not word.

                    # Error message.
                    gofra.core.errors.message_verbosed(Stage.PARSER, definition_name.location, "Error",
                                                  "`define` name, should be of type WORD, sorry, but you can`t use something that you give as name for the definition!", True)

                if definition_name.text in definitions:
                    # If already defined.

                    # Error messages.
                    gofra.core.errors.message_verbosed(Stage.PARSER, definition_name.location, "Error",
                                                  "Definition with name {} was already defined!", False)
                    gofra.core.errors.message_verbosed(Stage.PARSER, definitions[definition_name.text].location, "Error",
                                                  "Original definition was here...", True)

                if definition_name.text in INTRINSIC_NAMES_TO_TYPE or definition_name.text in KEYWORD_NAMES_TO_TYPE:
                    # If default item.

                    # Error message.
                    gofra.core.errors.message_verbosed(Stage.PARSER, definition_name.location, "Error",
                                                  "Can`t define definition with language defined name!", True)

                # Create blank new definition.
                definition = Definition(current_token.location, [])

                # Add definition.
                definitions[definition_name.text] = definition

                # How much we require ends.
                required_end_count = 0

                while len(reversed_tokens) > 0:
                    # If there is still tokens.

                    # Get new token.
                    current_token = reversed_tokens.pop()

                    if current_token.type == TokenType.KEYWORD:
                        # If got keyword.

                        if current_token.text in KEYWORD_NAMES_TO_TYPE:
                            # If this is correct keyword.

                            if current_token.text == KEYWORD_TYPES_TO_NAME[Keyword.END]:
                                # If this is end.

                                if required_end_count <= 0:
                                    # If we no more require end.

                                    # Stop definition.
                                    break

                                # Decrease required end counter.
                                required_end_count -= 1

                            if KEYWORD_NAMES_TO_TYPE[current_token.text] in \
                                    (Keyword.IF, Keyword.DEFINE, Keyword.DO):
                                # If this is keyword that requires end.

                                # Increase required end count.
                                required_end_count += 1

                            if KEYWORD_NAMES_TO_TYPE[current_token.text] == Keyword.ELSE:
                                # If got else.

                                # Just pass as else not requires end.
                                pass
                        else:
                            # Invalid keyword.
                            assert False, "Got invalid keyword!"

                    # Append token.
                    definition.tokens.append(current_token)

                if required_end_count != 0:
                    # If there is still required end.

                    # Error message.
                    gofra.core.errors.message_verbosed(Stage.PARSER, current_token.location, "Error",
                                                  f"There is {required_end_count} unclosed blocks, "
                                                  "that requires cloing `end` keyword inside `define` definition. ",
                                                           True)

                if not (current_token.type == TokenType.KEYWORD and
                        current_token.text == KEYWORD_TYPES_TO_NAME[Keyword.END]):
                    # If got not end at end of definition.

                    # Error message.
                    gofra.core.errors.message_verbosed(Stage.PARSER, current_token.location, "Error",
<<<<<<< HEAD
                                                       "`define` should have `end` at the end of definition, "
                                                       "but it was not founded!", True)
            elif current_token.value == Keyword.MEMORY:
                if len(reversed_tokens) == 0:
                    gofra.core.errors.message_verbosed(Stage.PARSER, current_token.location, "Error",
                                                       "`memory` should have name after the keyword, "
                                                       "do you has unfinished memory definition?", True)

                name_token = reversed_tokens.pop()

                if name_token.type != TokenType.WORD:
                    gofra.core.errors.message_verbosed(Stage.PARSER, name_token.location, "Error",
                                                       "`memory` name, should be of type WORD, sorry, but "
                                                       "you can`t use something that you give as name "
                                                       "for the memory!", True)

                if name_token.text in memories or name_token.text in definitions:
                    gofra.core.errors.message_verbosed(Stage.PARSER, name_token.location, "Error",
                                                       f"Definition or memory with name {name_token.text} "
                                                       f"was already defined!", False)
                    if name_token.text in definitions:
                        gofra.core.errors.message_verbosed(Stage.PARSER, definitions[name_token.text].location,
                                                           "Error", "Original definition was here...", True)
                    # TODO: Memory location report.

                if name_token.text in INTRINSIC_NAMES_TO_TYPE or name_token.text in KEYWORD_NAMES_TO_TYPE:
                    # If default item.
                    gofra.core.errors.message_verbosed(Stage.PARSER, name_token.location, "Error",
                                                       "Can`t define memories with language defined name!", True)

                if len(reversed_tokens) <= 0:
                    gofra.core.errors.message_verbosed(Stage.PARSER, name_token.location, "Error",
                                                       "`memory` requires size for memory definition, "
                                                       "which was not given!", True)
                memory_size_token = reversed_tokens.pop()

                if memory_size_token.type != TokenType.INTEGER:
                    gofra.core.errors.message_verbosed(Stage.PARSER, name_token.location, "Error",
                                                       "`var` size, should be of type INTEGER, sorry, but "
                                                       "you can`t use something that you give as size "
                                                       "for the memory!", True)
                # TODO: Proper evaluation.

                # Create blank new memory.
                memory_name = name_token.text
                memories[memory_name] = Memory(memory_name, memory_size_token.value, memories_offset)
                memories_offset += memory_size_token.value

                if len(reversed_tokens) >= 0:
                    end_token = reversed_tokens.pop()
                    if end_token.type == TokenType.KEYWORD and \
                            end_token.text == KEYWORD_TYPES_TO_NAME[Keyword.END]:
                        continue

                # If got not end at end of definition.
                gofra.core.errors.message_verbosed(Stage.PARSER, current_token.location, "Error",
                                                   "`memory` should have `end` at the end of memory definition, "
                                                   "but it was not founded!", True)
            elif current_token.value == Keyword.VARIABLE:
                if len(reversed_tokens) == 0:
                    gofra.core.errors.message_verbosed(Stage.PARSER, current_token.location, "Error",
                                                       "`var` should have name after the keyword, "
                                                       "do you has unfinished variable definition?", True)

                name_token = reversed_tokens.pop()

                if name_token.type != TokenType.WORD:
                    gofra.core.errors.message_verbosed(Stage.PARSER, name_token.location, "Error",
                                                       "`var` name, should be of type WORD, sorry, but "
                                                       "you can`t use something that you give as name "
                                                       "for the variable!", True)

                if name_token.text in variables or name_token.text in definitions or name_token.text in memories:
                    gofra.core.errors.message_verbosed(Stage.PARSER, name_token.location, "Error",
                                                       f"Definition or variable with name {name_token.text} "
                                                       f"was already defined!", False)
                    if name_token.text in definitions:
                        gofra.core.errors.message_verbosed(Stage.PARSER, definitions[name_token.text].location,
                                                           "Error", "Original definition was here...", True)
                    # TODO: Memory / variable location report.

                if name_token.text in INTRINSIC_NAMES_TO_TYPE or name_token.text in KEYWORD_NAMES_TO_TYPE:
                    # If default item.
                    gofra.core.errors.message_verbosed(Stage.PARSER, name_token.location, "Error",
                                                       "Can`t define variable with language defined name!", True)
                # Create blank new memory.
                variable_name = name_token.text
                variables[variable_name] = Variable(variable_name, variables_offset)
                variables_offset += VARIABLE_SIZE
=======
                                                  "`define` should have `end` at the end of definition, "
                                                  "but it was not founded!", True)
>>>>>>> a69529c8
            else:
                # If unknown keyword type.
                assert False, "Unknown keyword type! (How?)"
        else:
            # If unknown operator type.
            assert False, "Unknown operator type! (How?)"

    if len(context.memory_stack) > 0:
        # If there is any in the stack.

        # Get error operator.
        error_operator = context.operators[context.memory_stack.pop()]

        # Get error location.
        error_location = error_operator.token.location

        # Error message.
        gofra.core.errors.message_verbosed(Stage.PARSER, error_location, "Error",
                                      f"Unclosed block \"{error_operator.token.text}\"!", True)

    if context.directive_linter_skip:
        # If skip linter.

        # Warning message.
        gofra.core.errors.message_verbosed(Stage.PARSER, (basename(path), 1, 1), "Warning",
                                           "#LINTER_SKIP DIRECTIVE! THIS IS UNSAFE, PLEASE DISABLE IT!")


# Interpretator.

def interpretator_run(source: Source,
                      bytearray_size: int = MEMORY_BYTEARRAY_SIZE):
    """ Interpretates the source. """
<<<<<<< HEAD
    assert len(OperatorType) == 10, "Please update implementation after adding new OperatorType!"
    assert len(Intrinsic) == 30, "Please update implementation after adding new Intrinsic!"
=======

    # Check that there is no new operator type.
    assert len(OperatorType) == 9, "Please update implementation after adding new OperatorType!"

    # Check that there is no new instrinsic type.
    assert len(Intrinsic) == 28, "Please update implementation after adding new Intrinsic!"
>>>>>>> a69529c8

    # Create empty stack.
    memory_execution_stack = Stack()

    # String pointers.
    memory_string_pointers: Dict[OPERATOR_ADDRESS, TYPE_POINTER] = dict()
    memory_string_size = bytearray_size
    memory_string_size_ponter = 0

    # Allocate sized bytearray.
    memory_bytearray = bytearray(bytearray_size + memory_string_size + MEMORY_MEMORIES_SIZE + MEMORY_VARIABLES_SIZE)

    # Get source operators count.
    operators_count = len(source.operators)

    current_operator_index = 0

    if operators_count == 0:
        gofra.core.errors.message_verbosed(Stage.RUNNER, ("__RUNNER__", 1, 1), "Error",
                                           "There is no operators found in given file after parsing, "
                                           "are you given empty file or file without resulting operators?", True)

    while current_operator_index < operators_count:
        # While we not run out of the source operators list.

        # Get current operator from the source.
        current_operator: Operator = source.operators[current_operator_index]

        try:
            # Try / Catch to get unexpected Python errors.

            if current_operator.type == OperatorType.PUSH_INTEGER:
                # Push integer operator.

                # Type check.
                assert isinstance(current_operator.operand, int), "Type error, parser level error?"

                # Push operand to the stack.
                memory_execution_stack.push(current_operator.operand)

                # Increase operator index.
                current_operator_index += 1
            elif current_operator.type == OperatorType.PUSH_STRING:
                # Push string operator.

                # Type check.
                assert isinstance(current_operator.operand, str), "Type error, parser level error?"

                # Get string data.
                string_value = current_operator.operand.encode("UTF-8")
                string_length = len(string_value)

                if current_operator_index not in memory_string_pointers:
                    # If we not found string in allocated string pointers.

                    # Get pointer, and push in to the pointers.
                    string_pointer: TYPE_POINTER = memory_string_size + 1 + memory_string_size_ponter
                    memory_string_pointers[current_operator_index] = string_pointer

                    # Write string right into the bytearray memory.
                    memory_bytearray[string_pointer: string_pointer + string_length] = string_value

                    # Increase next pointer by current string length.
                    memory_string_size_ponter += string_length

                    # Check that there is no overflow.
                    if string_length > memory_string_size:
                        # If overflowed.

                        # Error.
                        gofra.core.errors.message_verbosed(Stage.RUNNER, current_operator.token.location, "Error",
                                                      "Trying to push string, when there is memory string buffer overflow!"
                                                      " Try use memory size directive, to increase size!", True)

                # Push found string pointer to the stack.
                found_string_pointer = memory_string_pointers[current_operator_index]
                memory_execution_stack.push(found_string_pointer)

                # Push string length to the stack.
                memory_execution_stack.push(string_length)

                # Increase operator index.
                current_operator_index += 1
            elif current_operator.type == OperatorType.INTRINSIC:
                # Intrinsic operator.

                if current_operator.operand == Intrinsic.PLUS:
                    # Intristic plus operator.

                    # Get both operands.
                    operand_a = memory_execution_stack.pop()
                    operand_b = memory_execution_stack.pop()

                    # Push sum to the stack.
                    memory_execution_stack.push(operand_b + operand_a)
                elif current_operator.operand == Intrinsic.DIVIDE:
                    # Intristic divide operator.

                    # Get both operands.
                    operand_a = memory_execution_stack.pop()
                    operand_b = memory_execution_stack.pop()

                    # Push divide to the stack.
                    memory_execution_stack.push(operand_b // operand_a)
                elif current_operator.operand == Intrinsic.MODULUS:
                    # Intristic modulus operator.

                    # Get both operands.
                    operand_a = memory_execution_stack.pop()
                    operand_b = memory_execution_stack.pop()

                    # Push divide to the stack.
                    memory_execution_stack.push(int(operand_b % operand_a))
                elif current_operator.operand == Intrinsic.MINUS:
                    # Intristic minus operator.

                    # Get both operands.
                    operand_a = memory_execution_stack.pop()
                    operand_b = memory_execution_stack.pop()

                    # Push difference to the stack.
                    memory_execution_stack.push(operand_b - operand_a)
                elif current_operator.operand == Intrinsic.MULTIPLY:
                    # Intristic multiply operator.

                    # Get both operands.
                    operand_a = memory_execution_stack.pop()
                    operand_b = memory_execution_stack.pop()

                    # Push muliply to the stack.
                    memory_execution_stack.push(operand_b * operand_a)
                elif current_operator.operand == Intrinsic.EQUAL:
                    # Intristic equal operator.

                    # Get both operands.
                    operand_a = memory_execution_stack.pop()
                    operand_b = memory_execution_stack.pop()

                    # Push equal to the stack.
                    memory_execution_stack.push(int(operand_b == operand_a))
                elif current_operator.operand == Intrinsic.NOT_EQUAL:
                    # Intristic not equal operator.

                    # Get both operands.
                    operand_a = memory_execution_stack.pop()
                    operand_b = memory_execution_stack.pop()

                    # Push not equal to the stack.
                    memory_execution_stack.push(int(operand_b != operand_a))
                elif current_operator.operand == Intrinsic.LESS_THAN:
                    # Intristic less than operator.

                    # Get both operands.
                    operand_a = memory_execution_stack.pop()
                    operand_b = memory_execution_stack.pop()

                    # Push less than to the stack.
                    memory_execution_stack.push(int(operand_b < operand_a))
                elif current_operator.operand == Intrinsic.GREATER_THAN:
                    # Intristic greater than operator.

                    # Get both operands.
                    operand_a = memory_execution_stack.pop()
                    operand_b = memory_execution_stack.pop()

                    # Push greater than to the stack.
                    memory_execution_stack.push(int(operand_b > operand_a))
                elif current_operator.operand == Intrinsic.LESS_EQUAL_THAN:
                    # Intristic less equal than operator.

                    # Get both operands.
                    operand_a = memory_execution_stack.pop()
                    operand_b = memory_execution_stack.pop()

                    # Push less equal than to the stack.
                    memory_execution_stack.push(int(operand_b <= operand_a))
                elif current_operator.operand == Intrinsic.GREATER_EQUAL_THAN:
                    # Intristic greater equal than operator.

                    # Get both operands.
                    operand_a = memory_execution_stack.pop()
                    operand_b = memory_execution_stack.pop()

                    # Push greater equal than to the stack.
                    memory_execution_stack.push(int(operand_b >= operand_a))
                elif current_operator.operand == Intrinsic.SWAP:
                    # Intristic swap operator.

                    # Get both operands.
                    operand_a = memory_execution_stack.pop()
                    operand_b = memory_execution_stack.pop()

                    # Push swapped to the stack.
                    memory_execution_stack.push(operand_a)
                    memory_execution_stack.push(operand_b)
                elif current_operator.operand == Intrinsic.COPY:
                    # Intristic copy operator.

                    # Get operand.
                    operand_a = memory_execution_stack.pop()

                    # Push copy to the stack.
                    memory_execution_stack.push(operand_a)
                    memory_execution_stack.push(operand_a)
                elif current_operator.operand == Intrinsic.COPY2:
                    # Intristic copy2 operator.

                    # Get both operands.
                    operand_a = memory_execution_stack.pop()
                    operand_b = memory_execution_stack.pop()

                    # Push copy to the stack.
                    memory_execution_stack.push(operand_b)
                    memory_execution_stack.push(operand_a)
                    memory_execution_stack.push(operand_b)
                    memory_execution_stack.push(operand_a)
                elif current_operator.operand == Intrinsic.COPY_OVER:
                    # Intristic copy over operator.

                    # Get both operands.
                    operand_a = memory_execution_stack.pop()
                    operand_b = memory_execution_stack.pop()

                    # Push copy to the stack.
                    memory_execution_stack.push(operand_b)
                    memory_execution_stack.push(operand_a)
                    memory_execution_stack.push(operand_b)
                elif current_operator.operand == Intrinsic.DECREMENT:
                    # Intristic decrement operator.

                    # Get operand.
                    operand_a = memory_execution_stack.pop()

                    # Push decrement to the stack.
                    memory_execution_stack.push(operand_a - 1)
                elif current_operator.operand == Intrinsic.INCREMENT:
                    # Intristic increment operator.

                    # Get operand.
                    operand_a = memory_execution_stack.pop()

                    # Push increment to the stack.
                    memory_execution_stack.push(operand_a + 1)
                elif current_operator.operand == Intrinsic.FREE:
                    # Intristic free operator.

                    # Pop and left.
                    memory_execution_stack.pop()
                elif current_operator.operand == Intrinsic.SHOW:
                    # Intristic show operator.

                    # Get operand.
                    operand_a = memory_execution_stack.pop()

                    # Show operand.
                    print(operand_a)
                elif current_operator.operand == Intrinsic.MEMORY_WRITE:
                    # Intristic memory write operator.

                    # Get both operands.
                    operand_a = memory_execution_stack.pop()
                    operand_b = memory_execution_stack.pop()

                    if operand_b > len(memory_bytearray):
                        # If this is going to be memory overflow.

                        # Error.
                        gofra.core.errors.message_verbosed(Stage.RUNNER, current_operator.token.location, "Error",
                                                           f"Trying to write at memory address {operand_b} "
                                                           f"that overflows memory buffer size {(len(memory_bytearray))}"
                                                           " bytes (MemoryBufferOverflow)", True)
                    elif operand_b < 0:
                        # If this is going to be memory undeflow.

                        # Error.
                        gofra.core.errors.message_verbosed(Stage.RUNNER, current_operator.token.location, "Error",
                                                      f"Trying to write at memory address {operand_b} "
                                                      f"that underflows memory buffer size {(len(memory_bytearray))}"
                                                      " bytes (MemoryBufferUnderflow)", True)

                    # Write memory.
                    try:
                        memory_bytearray[operand_b] = operand_a
                    except IndexError:
                        # Memory error.

                        # Error message.
                        gofra.core.errors.message_verbosed(Stage.RUNNER, current_operator.token.location, "Error",
                                                      f"Memory buffer (over|under)flow "
                                                      f"(Write to pointer {operand_b} when there is memory buffer "
                                                      f"with size {len(memory_bytearray)} bytes)!", True)

                    except ValueError:
                        # If this is 8bit (1byte) range (number) overflow.

                        # Error message.
                        gofra.core.errors.message_verbosed(Stage.RUNNER, current_operator.token.location, "Error",
                                                      f"Memory buffer cell can only contain 1 byte (8 bit) "
                                                      f"that must be in range (0, 256),\nbut you passed number "
                                                      f"{operand_a} which is not fits in the 1 byte cell! (ByteOverflow)",
                                                               True)
                elif current_operator.operand == Intrinsic.MEMORY_WRITE4BYTES:
                    # Intristic memory write 4 bytes operator.

                    # Get both operands.
                    operand_a = memory_execution_stack.pop()
                    operand_b = memory_execution_stack.pop()

                    # Convert value to 4 bytes.
                    try:
                        operand_a = operand_a.to_bytes(length=4, byteorder="little", signed=(operand_a < 0))
                    except OverflowError:
                        # Error message.
                        gofra.core.errors.message_verbosed(Stage.RUNNER, current_operator.token.location, "Error",
                                                      f"Memory buffer cell can only contain 4 byte (32 bit) "
                                                      f"that must be in range (0, 4294967295),\nbut you passed number "
                                                      f"{operand_a} which is not fits in the 4 byte cell! (ByteOverflow)",
                                                               True)

                    if operand_b + 4 - 1 > len(memory_bytearray):
                        # If this is going to be memory overflow.

                        # Error.
                        gofra.core.errors.message_verbosed(Stage.RUNNER, current_operator.token.location, "Error",
                                                      f"Trying to write 4 bytes to memory address from {operand_b} to "
                                                      f"{operand_b + 4 - 1} "
                                                      f"that overflows memory buffer size {(len(memory_bytearray))}"
                                                      " bytes (MemoryBufferOverflow)", True)
                    elif operand_b < 0:
                        # If this is going to be memory undeflow.

                        # Error.
                        gofra.core.errors.message_verbosed(Stage.RUNNER, current_operator.token.location, "Error",
                                                      f"Trying to write at memory address "
                                                      f"from {operand_b} to {operand_b + 2} "
                                                      f"that underflows memory buffer size {(len(memory_bytearray))}"
                                                      " bytes (MemoryBufferUnderflow)", True)

                    # Write memory.
                    try:
                        memory_bytearray[operand_b:operand_b + 4] = operand_a
                    except IndexError:
                        # Memory* error.

                        # Error message.
                        gofra.core.errors.message_verbosed(Stage.RUNNER, current_operator.token.location, "Error",
                                                      f"Memory buffer (over|under)flow "
                                                      f"(Write to pointer from "
                                                      f"{operand_b} to {operand_b + 4 - 1} "
                                                      f"when there is memory buffer with size "
                                                      f"{len(memory_bytearray)} bytes)!", True)

                    except ValueError:
                        # If this is 32bit (4byte) range (number) overflow.

                        # Error message.
                        gofra.core.errors.message_verbosed(Stage.RUNNER, current_operator.token.location, "Error",
                                                      f"Memory buffer cell can only contain 4 byte (32 bit) "
                                                      f"that must be in range (0, 4294967295),\nbut you passed number "
                                                      f"{operand_a} which is not fits in the 4 byte cell! (ByteOverflow)",
                                                               True)
                elif current_operator.operand == Intrinsic.MEMORY_READ4BYTES:
                    # Intristic memory read 4 bytes operator.

                    # Get operand.
                    operand_a = memory_execution_stack.pop()

                    if operand_a + 4 - 1 > len(memory_bytearray):
                        # If this is going to be memory overflow.

                        # Error.
                        gofra.core.errors.message_verbosed(Stage.RUNNER, current_operator.token.location, "Error",
                                                      f"Trying to read from memory address "
                                                      f"{operand_a} to {operand_a + 4 - 1} "
                                                      f"that overflows memory buffer size {(len(memory_bytearray))}"
                                                      " bytes (MemoryBufferOverflow)", True)
                    elif operand_a < 0:
                        # If this is going to be memory undeflow.

                        # Error.
                        gofra.core.errors.message_verbosed(Stage.RUNNER, current_operator.token.location, "Error",
                                                      f"Trying to read from memory address "
                                                      f"{operand_a} to {operand_a + 4 - 1}"
                                                      f"that underflows memory buffer size {(len(memory_bytearray))}"
                                                      " bytes (MemoryBufferUnderflow)", True)
                    # Read memory at the pointer.
                    try:
                        memory_bytes = int.from_bytes(memory_bytearray[operand_a:operand_a + 4], byteorder="little")
                    except IndexError:
                        # Memory* error.

                        # Error message.
                        gofra.core.errors.message_verbosed(Stage.RUNNER, current_operator.token.location, "Error",
                                                      f"Memory buffer (over|under)flow "
                                                      f"(Read from pointer {operand_a} to {operand_a + 4 - 1} "
                                                      f"when there is memory buffer with size "
                                                      f"{len(memory_bytearray)} bytes)!", True)
                    else:
                        # Push memory to the stack.
                        memory_execution_stack.push(memory_bytes)
                elif current_operator.operand == Intrinsic.MEMORY_READ:
                    # Intristic memory read operator.

                    # Get operand.
                    operand_a = memory_execution_stack.pop()

                    if operand_a > len(memory_bytearray):
                        # If this is going to be memory overflow.

                        # Error.
                        gofra.core.errors.message_verbosed(Stage.RUNNER, current_operator.token.location, "Error",
                                                      f"Trying to read from memory address {operand_a} "
                                                      f"that overflows memory buffer size {(len(memory_bytearray))}"
                                                      " bytes (MemoryBufferOverflow)", True)
                    elif operand_a < 0:
                        # If this is going to be memory undeflow.

                        # Error.
                        gofra.core.errors.message_verbosed(Stage.RUNNER, current_operator.token.location, "Error",
                                                      f"Trying to read from memory address {operand_a} "
                                                      f"that underflows memory buffer size {(len(memory_bytearray))}"
                                                      " bytes (MemoryBufferUnderflow)", True)
                    # Read memory at the pointer.
                    try:
                        memory_byte = memory_bytearray[operand_a]
                    except IndexError:
                        # Memory* error.

                        # Error message.
                        gofra.core.errors.message_verbosed(Stage.RUNNER, current_operator.token.location, "Error",
                                                      f"Memory buffer (over|under)flow "
                                                      f"(Read from pointer {operand_a} when there is memory buffer "
                                                      f"with size {len(memory_bytearray)} bytes)!", True)
                    else:
                        # Push memory to the stack.
                        memory_execution_stack.push(memory_byte)
                elif current_operator.operand == Intrinsic.MEMORY_SHOW_CHARACTERS:
                    # Intristic memory show as chars operator.

                    # Get both operands.
                    operand_a = memory_execution_stack.pop()
                    operand_b = memory_execution_stack.pop()

                    # String to show.
                    memory_string: bytes = b""

                    if operand_b + operand_a > len(memory_bytearray):
                        # If this is going to be memory overflow.

                        # Error.
                        gofra.core.errors.message_verbosed(Stage.RUNNER, current_operator.token.location, "Error",
                                                      f"Trying to read from memory address "
                                                      f"from {operand_b} to {operand_b + operand_a} "
                                                      f"that overflows memory buffer size {(len(memory_bytearray))}"
                                                      " bytes (MemoryBufferOverflow)", True)
                    elif operand_a < 0:
                        # If this is going to be memory undeflow.

                        # Error.
                        gofra.core.errors.message_verbosed(Stage.RUNNER, current_operator.token.location, "Error",
                                                      f"Trying to read from memory address"
                                                      f"from {operand_b} to {operand_b + operand_a} "
                                                      f"that underflows memory buffer size {(len(memory_bytearray))}"
                                                      " bytes (MemoryBufferUnderflow)", True)

                    # Read memory string.
                    try:
                        memory_string = memory_bytearray[operand_b: operand_b + operand_a]
                    except IndexError:
                        # Memory* error.

                        # Error message.
                        gofra.core.errors.message_verbosed(Stage.RUNNER, current_operator.token.location, "Error",
                                                      f"Memory buffer (over|under)flow "
                                                      f"(Read from {operand_b} to {operand_b + operand_a} "
                                                      f"when there is memory "
                                                      f"buffer with size {len(memory_bytearray)} bytes)!", True)

                    # Print decoded memory bytes.
                    print(memory_string.decode("UTF-8"), end="")
                elif current_operator.operand == Intrinsic.MEMORY_POINTER:
                    # Intristic memory pointer operator.

                    # Push pointer to the stack.
                    memory_execution_stack.push(MEMORY_BYTEARRAY_NULL_POINTER)
                elif current_operator.operand == Intrinsic.NULL:
                    # Intristic null operator.

                    # Push pointer to the stack.
                    memory_execution_stack.push(0)
                elif current_operator.operand == Intrinsic.IO_READ_STRING:
                    # Intrinsic I/O read string operator.

                    # Get string data.
                    string_value = input().encode("UTF-8")
                    string_length = len(string_value)

                    if current_operator_index not in memory_string_pointers:
                        # If we not found string in allocated string pointers.

                        # Get pointer, and push in to the pointers.
                        string_pointer: TYPE_POINTER = 1 + memory_string_size_ponter
                        memory_string_pointers[current_operator_index] = string_pointer

                        # Write string right into the bytearray memory.
                        memory_bytearray[string_pointer: string_pointer + string_length] = string_value

                        # Increase next pointer by current string length.
                        memory_string_size_ponter += string_length

                        # Check that there is no overflow.
                        if string_length > memory_string_size:
                            # If overflow.

                            # Error.
                            gofra.core.errors.message_verbosed(Stage.RUNNER, current_operator.token.location, "Error",
                                                          "Trying to push I/O string, "
                                                          "when there is memory string buffer overflow! "
                                                          "Try use memory size directive, to increase size!", True)

                    # Push found string pointer to the stack.
                    found_string_pointer = memory_string_pointers[current_operator_index]
                    memory_execution_stack.push(found_string_pointer)

                    # Push string length to the stack.
                    memory_execution_stack.push(string_length)
                elif current_operator.operand == Intrinsic.IO_READ_INTEGER:
                    # Intrinsic I/O read integer operator.

                    # Get integer data.
                    try:
                        integer_value = int(input())
                    except ValueError:
                        integer_value = -1

                    # Push integer to the stack.
                    memory_execution_stack.push(integer_value)
                else:
                    # If unknown instrinsic type.
                    assert False, "Unknown instrinsic! (How?)"

                # Increase operator index.
                current_operator_index += 1
            elif current_operator.type == OperatorType.IF:
                # IF operator.

                # Get operand.
                operand_a = memory_execution_stack.pop()

                # Type check.
                assert isinstance(current_operator.operand, OPERATOR_ADDRESS), "Type error, parser level error?"

                if operand_a == 0:
                    # If this is false.

                    # Type check.
                    assert isinstance(current_operator.operand, OPERATOR_ADDRESS), \
                        "Type error, parser level error?"

                    # Jump to the operator operand.
                    # As this is IF, so we should jump to the END.
                    current_operator_index = current_operator.operand
                else:
                    # If this is true.

                    # Increment operator index.
                    # This is makes jump into the if branch.
                    current_operator_index += 1
            elif current_operator.type == OperatorType.ELSE:
                # ELSE operator.

                # Type check.
                assert isinstance(current_operator.operand, OPERATOR_ADDRESS), "Type error, parser level error?"

                # Jump to the operator operand.
                # As this is ELSE operator, we should have index + 1, index!
                current_operator_index = current_operator.operand
            elif current_operator.type == OperatorType.DO:
                # DO operator.

                # Get operand.
                operand_a = memory_execution_stack.pop()

                # Type check.
                assert isinstance(current_operator.operand, OPERATOR_ADDRESS), "Type error, parser level error?"

                if operand_a == 0:
                    # If this is false.

                    # Endif jump operator index.
                    end_jump_operator_index = source.operators[current_operator.operand].operand

                    # Type check.
                    assert isinstance(end_jump_operator_index, OPERATOR_ADDRESS), \
                        "Type error, parser level error?"

                    # Jump to the operator operand.
                    # As this is DO, so we should jump to the END.
                    current_operator_index = int(end_jump_operator_index)
                else:
                    # If this is true.

                    # Increment operator index.
                    # This is makes jump into the if body.
                    current_operator_index += 1
            elif current_operator.type == OperatorType.WHILE:
                # WHILE operator.

                # Increment operator index.
                # This is makes jump into the if statement (expression).
                current_operator_index += 1
            elif current_operator.type == OperatorType.END:
                # END operator.

                # Type check.
                assert isinstance(current_operator.operand, OPERATOR_ADDRESS), "Type error, parser level error?"

                # Type check.
                assert isinstance(current_operator.operand, OPERATOR_ADDRESS), \
                    "Type error, parser level error?"

                # Jump to the operator operand.
                # As this is END operator, we should have index + 1, index!
                current_operator_index = current_operator.operand
            elif current_operator.type == OperatorType.DEFINE:
                # DEFINE Operator.

                # Error.
                assert False, "Got definition operator at runner stage, parser level error?"
<<<<<<< HEAD
            elif current_operator.type == OperatorType.MEMORY:
                assert False, "Got memory operator at runner stage, parser level error?"
=======
>>>>>>> a69529c8
            else:
                # If unknown operator type.
                assert False, "Unknown operator type! (How?)"
        except IndexError:
            # Should be stack error.

            # Error message.
            gofra.core.errors.message_verbosed(Stage.RUNNER, current_operator.token.location, "Error",
                                          f"Stack error! This is may caused by popping from empty stack!"
                                          f"Do you used {EXTRA_DIRECTIVE}LINTER_SKIP directive? IndexError, (From: "
                                          f"{current_operator.token.text})", True)
        except KeyboardInterrupt:
            # If stopped.

            # Error message.
            gofra.core.errors.message_verbosed(Stage.RUNNER, current_operator.token.location, "Error",
                                          "Interpretation was stopped by keyboard interrupt!", True)

    if len(memory_execution_stack) > 0:
        # If there is any in the stack.

        # Error message.
        gofra.core.errors.message_verbosed(Stage.RUNNER, ("__runner__", 1, 1), "Warning",
                                      "Stack is not empty after running the interpretation!")


# Linter.

def linter_type_check(source: Source):
    """ Linter static type check. """

    # TODO: IF/WHILE anylyse fixes.

    # Check that there is no new operator type.
    assert len(OperatorType) == 9, "Please update implementation after adding new OperatorType!"

    # Check that there is no new instrinsic type.
    assert len(Intrinsic) == 30, "Please update implementation after adding new Intrinsic!"

    # Create empty linter stack.
    memory_linter_stack = Stack()

    # Get source operators count.
    operators_count = len(source.operators)

    # Current operator index from the source.
    current_operator_index = 0

    # Check that there is more than zero operators in context.
    if operators_count == 0:
        # If there is no operators in the final parser context.

        # Error.
        gofra.core.errors.message_verbosed(Stage.LINTER, ("__linter__", 1, 1), "Error",
                                      "There is no operators found in given file after parsing, "
                                      "are you given empty file or file without resulting operators?", True)

    while current_operator_index < operators_count:
        # While we not run out of the source operators list.

        # Get current operator from the source.
        current_operator: Operator = source.operators[current_operator_index]

        # Grab our operator
        if current_operator.type == OperatorType.PUSH_INTEGER:
            # PUSH INTEGER operator.

            # Type check.
            assert isinstance(current_operator.operand, int), "Type error, lexer level error?"

            # Push operand type to the stack.
            memory_linter_stack.push(int)

            # Increase operator index.
            current_operator_index += 1
        elif current_operator.type == OperatorType.PUSH_STRING:
            # PUSH STRING operator.

            # Type check.
            assert isinstance(current_operator.operand, str), "Type error, lexer level error?"

            # Push operand types to the stack.
            memory_linter_stack.push(int)  # String size.
            memory_linter_stack.push(TYPE_POINTER)  # String pointer.

            # Increase operator index.
            current_operator_index += 1
<<<<<<< HEAD
        elif current_operator.type == OperatorType.MEMORY:
            assert False, "Got memory operator at linter stage, parser level error?"
=======
>>>>>>> a69529c8
        elif current_operator.type == OperatorType.INTRINSIC:
            # Intrinsic operator.

            if current_operator.operand == Intrinsic.PLUS:
                # Intristic plus operator.

                # Check stack size.
                if len(memory_linter_stack) < 2:
                    cli_no_arguments_error_message(current_operator, True)

                # Get both operands.
                operand_a = memory_linter_stack.pop()
                operand_b = memory_linter_stack.pop()

                # Check type.
                if operand_a != TYPE_INTEGER:
                    cli_argument_type_error_message(current_operator, 1, operand_a, int, True)
                # Check type.
                if operand_b != TYPE_INTEGER:
                    cli_argument_type_error_message(current_operator, 2, operand_b, int, True)

                # Push to the stack.
                memory_linter_stack.push(int)
            elif current_operator.operand == Intrinsic.DIVIDE:
                # Intristic divide operator.

                # Check stack size.
                if len(memory_linter_stack) < 2:
                    cli_no_arguments_error_message(current_operator, True)

                # Get both operands.
                operand_a = memory_linter_stack.pop()
                operand_b = memory_linter_stack.pop()

                # Check type.
                if operand_a != TYPE_INTEGER:
                    cli_argument_type_error_message(current_operator, 1, operand_a, int, True)
                # Check type.
                if operand_b != TYPE_INTEGER:
                    cli_argument_type_error_message(current_operator, 2, operand_b, int, True)

                # Push to the stack.
                memory_linter_stack.push(int)
            elif current_operator.operand == Intrinsic.MODULUS:
                # Intristic modulus operator.

                # Check stack size.
                if len(memory_linter_stack) < 2:
                    cli_no_arguments_error_message(current_operator, True)

                # Get both operands.
                operand_a = memory_linter_stack.pop()
                operand_b = memory_linter_stack.pop()

                # Check type.
                if operand_a != TYPE_INTEGER:
                    cli_argument_type_error_message(current_operator, 1, operand_a, int, True)
                # Check type.
                if operand_b != TYPE_INTEGER:
                    cli_argument_type_error_message(current_operator, 2, operand_b, int, True)

                # Push to the stack.
                memory_linter_stack.push(int)
            elif current_operator.operand == Intrinsic.MINUS:
                # Intristic minus operator.

                # Check stack size.
                if len(memory_linter_stack) < 2:
                    cli_no_arguments_error_message(current_operator, True)

                # Get both operands.
                operand_a = memory_linter_stack.pop()
                operand_b = memory_linter_stack.pop()

                # Check type.
                if operand_a != TYPE_INTEGER:
                    cli_argument_type_error_message(current_operator, 1, operand_a, int, True)
                # Check type.
                if operand_b != TYPE_INTEGER:
                    cli_argument_type_error_message(current_operator, 2, operand_b, int, True)

                # Push to the stack.
                memory_linter_stack.push(int)
            elif current_operator.operand == Intrinsic.MULTIPLY:
                # Intristic multiply operator.

                # Check stack size.
                if len(memory_linter_stack) < 2:
                    cli_no_arguments_error_message(current_operator, True)

                # Get both operands.
                operand_a = memory_linter_stack.pop()
                operand_b = memory_linter_stack.pop()

                # Check type.
                if operand_a != TYPE_INTEGER:
                    cli_argument_type_error_message(current_operator, 1, operand_a, int, True)
                # Check type.
                if operand_b != TYPE_INTEGER:
                    cli_argument_type_error_message(current_operator, 2, operand_b, int, True)

                # Push to the stack.
                memory_linter_stack.push(int)
            elif current_operator.operand == Intrinsic.EQUAL:
                # Intristic equal operator.

                # Check stack size.
                if len(memory_linter_stack) < 2:
                    cli_no_arguments_error_message(current_operator, True)

                # Get both operands.
                operand_a = memory_linter_stack.pop()
                operand_b = memory_linter_stack.pop()

                # Check type.
                if operand_a != TYPE_INTEGER:
                    cli_argument_type_error_message(current_operator, 1, operand_a, int, True)
                # Check type.
                if operand_b != TYPE_INTEGER:
                    cli_argument_type_error_message(current_operator, 2, operand_b, int, True)

                # Push to the stack.
                memory_linter_stack.push(int)
            elif current_operator.operand == Intrinsic.NOT_EQUAL:
                # Intristic not equal operator.

                # Check stack size.
                if len(memory_linter_stack) < 2:
                    cli_no_arguments_error_message(current_operator, True)

                # Get both operands.
                operand_a = memory_linter_stack.pop()
                operand_b = memory_linter_stack.pop()

                # Check type.
                if operand_a != TYPE_INTEGER:
                    cli_argument_type_error_message(current_operator, 1, operand_a, int, True)
                # Check type.
                if operand_b != TYPE_INTEGER:
                    cli_argument_type_error_message(current_operator, 2, operand_b, int, True)

                # Push to the stack.
                memory_linter_stack.push(int)
            elif current_operator.operand == Intrinsic.LESS_THAN:
                # Intristic less than operator.

                # Check stack size.
                if len(memory_linter_stack) < 2:
                    cli_no_arguments_error_message(current_operator, True)

                # Get both operands.
                operand_a = memory_linter_stack.pop()
                operand_b = memory_linter_stack.pop()

                # Check type.
                if operand_a != TYPE_INTEGER:
                    cli_argument_type_error_message(current_operator, 1, operand_a, int, True)
                # Check type.
                if operand_b != TYPE_INTEGER:
                    cli_argument_type_error_message(current_operator, 2, operand_b, int, True)

                # Push to the stack.
                memory_linter_stack.push(int)
            elif current_operator.operand == Intrinsic.GREATER_THAN:
                # Intristic greater than operator.

                # Check stack size.
                if len(memory_linter_stack) < 2:
                    cli_no_arguments_error_message(current_operator, True)

                # Get both operands.
                operand_a = memory_linter_stack.pop()
                operand_b = memory_linter_stack.pop()

                # Check type.
                if operand_a != TYPE_INTEGER:
                    cli_argument_type_error_message(current_operator, 1, operand_a, int, True)
                # Check type.
                if operand_b != TYPE_INTEGER:
                    cli_argument_type_error_message(current_operator, 2, operand_b, int, True)

                # Push to the stack.
                memory_linter_stack.push(int)
            elif current_operator.operand == Intrinsic.LESS_EQUAL_THAN:
                # Intristic less equal than operator.

                # Check stack size.
                if len(memory_linter_stack) < 2:
                    cli_no_arguments_error_message(current_operator, True)

                # Get both operands.
                operand_a = memory_linter_stack.pop()
                operand_b = memory_linter_stack.pop()

                # Check type.
                if operand_a != TYPE_INTEGER:
                    cli_argument_type_error_message(current_operator, 1, operand_a, int, True)
                # Check type.
                if operand_b != TYPE_INTEGER:
                    cli_argument_type_error_message(current_operator, 2, operand_b, int, True)

                # Push to the stack.
                memory_linter_stack.push(int)
            elif current_operator.operand == Intrinsic.GREATER_EQUAL_THAN:
                # Intristic greater equal than operator.

                # Check stack size.
                if len(memory_linter_stack) < 2:
                    cli_no_arguments_error_message(current_operator, True)

                # Get both operands.
                operand_a = memory_linter_stack.pop()
                operand_b = memory_linter_stack.pop()

                # Check type.
                if operand_a != TYPE_INTEGER:
                    cli_argument_type_error_message(current_operator, 1, operand_a, int, True)
                # Check type.
                if operand_b != TYPE_INTEGER:
                    cli_argument_type_error_message(current_operator, 2, operand_b, int, True)

                # Push to the stack.
                memory_linter_stack.push(int)
            elif current_operator.operand == Intrinsic.SWAP:
                # Intristic swap operator.

                # Check stack size.
                if len(memory_linter_stack) < 2:
                    cli_no_arguments_error_message(current_operator, True)

                # Get both operands.
                operand_a = memory_linter_stack.pop()
                operand_b = memory_linter_stack.pop()

                # Push swapped to the stack.
                memory_linter_stack.push(operand_a)
                memory_linter_stack.push(operand_b)
            elif current_operator.operand == Intrinsic.COPY:
                # Intristic copy operator.

                # Check stack size.
                if len(memory_linter_stack) < 1:
                    cli_no_arguments_error_message(current_operator, True)

                # Get operand.
                operand_a = memory_linter_stack.pop()

                # Push copy to the stack.
                memory_linter_stack.push(operand_a)
                memory_linter_stack.push(operand_a)
            elif current_operator.operand == Intrinsic.COPY2:
                # Intristic copy2 operator.

                # Check stack size.
                if len(memory_linter_stack) < 2:
                    cli_no_arguments_error_message(current_operator, True)

                # Get both operands.
                operand_a = memory_linter_stack.pop()
                operand_b = memory_linter_stack.pop()

                # Push copy to the stack.
                memory_linter_stack.push(operand_b)
                memory_linter_stack.push(operand_a)
                memory_linter_stack.push(operand_b)
                memory_linter_stack.push(operand_a)
            elif current_operator.operand == Intrinsic.COPY_OVER:
                # Intristic copy over operator.

                # Check stack size.
                if len(memory_linter_stack) < 2:
                    cli_no_arguments_error_message(current_operator, True)

                # Get both operands.
                operand_a = memory_linter_stack.pop()
                operand_b = memory_linter_stack.pop()

                # Push copy to the stack.
                memory_linter_stack.push(operand_a)
                memory_linter_stack.push(operand_a)
                memory_linter_stack.push(operand_b)
            elif current_operator.operand == Intrinsic.DECREMENT:
                # Intristic decrement operator.

                # Check stack size.
                if len(memory_linter_stack) < 1:
                    cli_no_arguments_error_message(current_operator, True)

                # Get operand.
                operand_a = memory_linter_stack.pop()

                # Check type.
                if operand_a != TYPE_INTEGER:
                    cli_argument_type_error_message(current_operator, 1, operand_a, int, True)

                # Push to the stack.
                memory_linter_stack.push(int)
            elif current_operator.operand == Intrinsic.INCREMENT:
                # Intristic increment operator.

                # Check stack size.
                if len(memory_linter_stack) < 1:
                    cli_no_arguments_error_message(current_operator, True)

                # Get operand.
                operand_a = memory_linter_stack.pop()

                # Check type.
                if operand_a != TYPE_INTEGER:
                    cli_argument_type_error_message(current_operator, 1, operand_a, int, True)

                # Push to the stack.
                memory_linter_stack.push(int)
            elif current_operator.operand == Intrinsic.FREE:
                # Intristic free operator.

                # Check stack size.
                if len(memory_linter_stack) < 1:
                    cli_no_arguments_error_message(current_operator, True)

                # Free operand.
                memory_linter_stack.pop()
            elif current_operator.operand == Intrinsic.SHOW:
                # Intristic show operator.

                # Check stack size.
                if len(memory_linter_stack) < 1:
                    cli_no_arguments_error_message(current_operator, True)

                # Get operand.
                operand_a = memory_linter_stack.pop()

                # Check type.
                if operand_a != TYPE_INTEGER:
                    cli_argument_type_error_message(current_operator, 1, operand_a, int, True)
            elif current_operator.operand == Intrinsic.MEMORY_WRITE:
                # Intristic memory write operator.

                # Check stack size.
                if len(memory_linter_stack) < 2:
                    cli_no_arguments_error_message(current_operator, True)

                # Get both operands.
                operand_a = memory_linter_stack.pop()
                operand_b = memory_linter_stack.pop()

                # Check type.
                if operand_a != TYPE_POINTER:
                    cli_argument_type_error_message(current_operator, 1, operand_a, int, True)
                # Check type.
                if operand_b != TYPE_INTEGER:
                    cli_argument_type_error_message(current_operator, 2, operand_b, int, True)
            elif current_operator.operand == Intrinsic.MEMORY_WRITE4BYTES:
                # Intristic memory write 4 bytes operator.

                # Check stack size.
                if len(memory_linter_stack) < 2:
                    cli_no_arguments_error_message(current_operator, True)

                # Get both operands.
                operand_a = memory_linter_stack.pop()
                operand_b = memory_linter_stack.pop()

                # Check type.
                if operand_a != TYPE_POINTER:
                    cli_argument_type_error_message(current_operator, 1, operand_a, int, True)
                # Check type.
                if operand_b != TYPE_INTEGER:
                    cli_argument_type_error_message(current_operator, 2, operand_b, int, True)
            elif current_operator.operand == Intrinsic.MEMORY_READ4BYTES:
                # Intristic memory read 4 bytes operator.

                # Check stack size.
                if len(memory_linter_stack) < 1:
                    cli_no_arguments_error_message(current_operator, True)

                # Get operand.
                operand_a = memory_linter_stack.pop()

                # Check type.
                if operand_a != TYPE_POINTER:
                    cli_argument_type_error_message(current_operator, 1, operand_a, int, True)

                # Push to the stack.
                memory_linter_stack.push(int)
            elif current_operator.operand == Intrinsic.MEMORY_READ:
                # Intristic memory read operator.

                # Check stack size.
                if len(memory_linter_stack) < 1:
                    cli_no_arguments_error_message(current_operator, True)

                # Get operand.
                operand_a = memory_linter_stack.pop()

                # Check type.
                if operand_a != TYPE_POINTER:
                    cli_argument_type_error_message(current_operator, 2, operand_a, int, True)

                # Push to the stack.
                memory_linter_stack.push(int)
            elif current_operator.operand == Intrinsic.MEMORY_SHOW_CHARACTERS:
                # Intristic memory show bytes as chars operator.

                # Check stack size.
                if len(memory_linter_stack) < 2:
                    cli_no_arguments_error_message(current_operator, True)

                # Get both operands.
                operand_a = memory_linter_stack.pop()
                operand_b = memory_linter_stack.pop()

                # Check type.
                if operand_a != TYPE_POINTER:
                    cli_argument_type_error_message(current_operator, 1, operand_a, int, True)
                if operand_b != TYPE_INTEGER:
                    cli_argument_type_error_message(current_operator, 2, operand_b, int, True)
            elif current_operator.operand == Intrinsic.MEMORY_POINTER:
                # Intristic memory pointer operator.

                # Push pointer to the stack.
                memory_linter_stack.push(int)
            elif current_operator.operand == Intrinsic.NULL:
                # Intristic null operator.

                # Push pointer to the stack.
                memory_linter_stack.push(int)
            elif current_operator.operand == Intrinsic.IO_READ_STRING:
                # I/O read string operator.

                # Push operand types to the stack.
                memory_linter_stack.push(int)  # String size.
                memory_linter_stack.push(TYPE_POINTER)  # String pointer.
            elif current_operator.operand == Intrinsic.IO_READ_INTEGER:
                # I/O read integer operator.

                # Push operand types to the stack.
                memory_linter_stack.push(int)  # Integer.
            else:
                # If unknown instrinsic type.
                assert False, "Got unexpected / unknon intrinsic type! (How?)"

            # Increase operator index.
            current_operator_index += 1
        elif current_operator.type == OperatorType.IF:
            # IF operator.

            # Check stack size.
            if len(memory_linter_stack) < 1:
                cli_no_arguments_error_message(current_operator, True)

            # Get operand.
            operand_a = memory_linter_stack.pop()

            # Check type.
            if operand_a != TYPE_INTEGER:
                cli_argument_type_error_message(current_operator, 1, operand_a, int, True)

            # Type check.
            assert isinstance(current_operator.operand, OPERATOR_ADDRESS), "Type error, parser level error?"

            # Increment operator index.
            # This is makes jump into the if branch.
            current_operator_index += 1
        elif current_operator.type == OperatorType.ELSE:
            # ELSE operator.

            # Type check.
            assert isinstance(current_operator.operand, OPERATOR_ADDRESS), "Type error, parser level error?"

            # Jump to the operator operand.
            # As this is ELSE operator, we should have index + 1, index!
            current_operator_index = current_operator.operand
        elif current_operator.type == OperatorType.WHILE:
            # WHILE operator.

            # Type check.
            assert isinstance(current_operator.operand, OPERATOR_ADDRESS), "Type error, parser level error?"

            # Increase operator index.
            current_operator_index += 1
        elif current_operator.type == OperatorType.DO:
            # DO operator.

            # Type check.
            assert isinstance(current_operator.operand, OPERATOR_ADDRESS), "Type error, parser level error?"

            # Check stack size.
            if len(memory_linter_stack) < 1:
                cli_no_arguments_error_message(current_operator, True)

            # Get operand.
            operand_a = memory_linter_stack.pop()

            # Check type.
            if operand_a != TYPE_INTEGER:
                cli_argument_type_error_message(current_operator, 1, operand_a, int, True)

            # Endif jump operator index.
            end_jump_operator_index = source.operators[current_operator.operand].operand

            # Type check.
            assert isinstance(end_jump_operator_index, OPERATOR_ADDRESS), "Type error, parser level error?"

            # Jump to the END from WHILE.
            current_operator_index = int(end_jump_operator_index)
        elif current_operator.type == OperatorType.END:
            # END operator.

            # Type check.
            assert isinstance(current_operator.operand, OPERATOR_ADDRESS), "Type error, parser level error?"

            # Jump to the operator operand.
            # As this is END operator, we should have index + 1, index!
            current_operator_index = current_operator.operand
        elif current_operator.type == OperatorType.DEFINE:
            assert False, "Got definition operator at linter stage, parser level error?"
        else:
            assert False, "Got unexpected / unknon operator type! (How?)"

    if len(memory_linter_stack) != 0:
        # If there is any in the stack.

        # Get last operator token location.
        location: LOCATION = source.operators[current_operator_index - 1].token.location

        # Error message.
        gofra.core.errors.message_verbosed(Stage.LINTER, location, "Error",
                                      f"Stack is not empty at the type checking stage! "
                                      f"(There is {len(memory_linter_stack)} elements when should be 0)", True)


# Source.


def load_source_from_file(file_path: str) -> tuple[Source, ParserContext]:
    """ Load file, then return ready source and context for it. (Tokenized, Parsed, Linted). """

    # Read source lines.
    source_file, _ = gofra.core.other.try_open_file(file_path, "r", True, encoding="UTF-8")
    source_lines = source_file.readlines()
    source_file.close()

    parser_context = ParserContext()

    # Tokenize.
    lexer_tokens = list(lexer_tokenize(source_lines, file_path))

    if len(lexer_tokens) == 0:
        gofra.core.errors.message_verbosed(Stage.LEXER, (basename(file_path), 1, 1), "Error",
                                           "There is no tokens found in given file, are you given empty file?", True)

    # Parse.
    parser_parse(lexer_tokens, parser_context, file_path)

    # Create source from context.
    parser_context_source = Source(parser_context.operators)

    # Type check.
    assert isinstance(parser_context.directive_linter_skip, bool), "Expected linter skip directive to be boolean."
    if not parser_context.directive_linter_skip:
        linter_type_check(parser_context_source)

    return parser_context_source, parser_context


# Python.

def python_generate(source: Source, context: ParserContext, path: str):
    """ Generates graph from the source. """

    # Check that there is no changes in operator type or intrinsic.
    assert len(OperatorType) == 9, "Please update implementation for python generation after adding new OperatorType!"
    assert len(Intrinsic) == 28, "Please update implementation for python generationg after adding new Intrinsic!"

    def __update_indent(value: int):
        """ Updates indent by given value. """

        # Update level.
        nonlocal current_indent_level  # type: ignore
        current_indent_level += value

        # Update indent string.
        nonlocal current_indent  # type: ignore
        current_indent = "\t" * current_indent_level

    def __write_footer():
        """ Write footer. """

        # Trick.
        nonlocal current_bytearray_should_written, current_string_buffer_should_written
        if current_bytearray_should_written or current_string_buffer_should_written:
            current_string_buffer_should_written = True
            current_bytearray_should_written = True

        if current_bytearray_should_written:
            # If we should write bytearray block.

            # Allocate bytearray.
            current_lines.insert(current_bytearray_insert_position,
                                 f"memory = bytearray("
                                 f"{context.memory_bytearray_size} + strings_size"
                                 f")")

            # Comment allocation.
            if not directive_skip_comments:
                current_lines.insert(current_bytearray_insert_position,
                                     "# Allocate memory buffer (memory + strings)"
                                     "(As you called memory operators): \n")
            # Warn user about using byte operations in python compilation.
            gofra.core.errors.message("Warning", "YOU ARE USING MEMORY OPERATIONS, THAT MAY HAVE EXPLICIT BEHAVIOUR! "
                                            "IT IS MAY HARDER TO CATCH ERROR IF YOU RUN COMPILED VERSION "
                                            "(NOT INTERPRETATED)")

        if current_string_buffer_should_written:
            # If we should write string buffer block.

            # Push string function.
            current_lines.insert(current_string_buffer_insert_position,
                                 "\ndef stack_push_string(stack_str, op_index): \n"
                                 "\tstr_len = len(stack_str)\n"
                                 "\tif op_index not in strings_pointers:\n"
                                 "\t\tglobal strings_size_pointer\n"
                                 "\t\tptr = strings_size + 1 + strings_size_pointer\n"
                                 "\t\tstrings_pointers[op_index] = ptr\n"
                                 "\t\tmemory[ptr: ptr + str_len] = stack_str\n"
                                 "\t\tstrings_size_pointer += str_len\n"
                                 "\t\tif str_len > strings_size:\n"
                                 "\t\t\tprint(\""
                                 "ERROR! Trying to push string, "
                                 "when there is memory string buffer overflow! "
                                 "Try use memory size directive, to increase size!"
                                 "\")\n"
                                 "\t\t\texit(1)\n"
                                 "\tfsp = strings_pointers[op_index]\n"
                                 "\treturn fsp, str_len\n"
                                 )

            # Allocate string buffer.
            current_lines.insert(current_string_buffer_insert_position,
                                 f"strings_pointers = dict()\n"
                                 f"strings_size = {context.memory_bytearray_size}\n"
                                 f"strings_size_pointer = 0")

            # Comment allocation.
            if not directive_skip_comments:
                current_lines.insert(current_string_buffer_insert_position,
                                     "# Allocate strings buffer "
                                     "(As you used strings): \n")

    def __write_header():
        """ Writes header. """

        # Write auto-generated mention.
        if not directive_skip_comments:
            current_lines.append("# This file is auto-generated by Gofra-Language python subcommand! \n\n")

        # Write stack initialization element.
        if not directive_skip_comments:
            current_lines.append("# Allocate stack (As is Gofra is Stack-Based Language): \n")
        current_lines.append("stack = []\n")

        # Update bytearray insert position.
        nonlocal current_bytearray_insert_position
        current_bytearray_insert_position = len(current_lines)

        # Update string buffer insert position.
        nonlocal current_string_buffer_insert_position
        current_string_buffer_insert_position = len(current_lines)

        # Write file and expression comments.
        if not directive_skip_comments:
            current_lines.append("\n\n")
            current_lines.append(f"# File ({basename(path)}): \n")
            current_lines.append(f"# Expressions: \n")

        # Update while insert position.
        nonlocal current_while_insert_position
        current_while_insert_position = len(current_lines)

        # Write source header.
        if not directive_skip_comments:
            current_lines.append("# Source:\n")

    def __write_operator_intrinsic(operator: Operator):
        """ Writes default operator (non-intrinsic). """

        # Check that this is intrinsic operator.
        assert operator.type == OperatorType.INTRINSIC, "Non-INTRINSIC operators " \
                                                        "should be written using __write_operator()!"

        # Type check.
        assert isinstance(current_operator.operand, Intrinsic), f"Type error, parser level error?"

        nonlocal current_bytearray_should_written  # type: ignore
        if current_operator.operand == Intrinsic.PLUS:
            # Intristic plus operator.

            # Write operator data.
            write("operand_a = stack.pop()")
            write("operand_b = stack.pop()")
            write("stack.append(operand_b + operand_a)")
        elif current_operator.operand == Intrinsic.MINUS:
            # Intristic minus operator.

            # Write operator data.
            write("operand_a = stack.pop()")
            write("operand_b = stack.pop()")
            write("stack.append(operand_b - operand_a)")
        elif current_operator.operand == Intrinsic.INCREMENT:
            # Intristic increment operator.

            # Write operator data.
            write("stack.append(stack.pop() + 1)")
        elif current_operator.operand == Intrinsic.DECREMENT:
            # Intristic decrement operator.

            # Write operator data.
            write("stack.append(stack.pop() - 1)")
        elif current_operator.operand == Intrinsic.MULTIPLY:
            # Intristic multiply operator.

            # Write operator data.
            write("operand_a = stack.pop()")
            write("operand_b = stack.pop()")
            write("stack.append(operand_b * operand_a)")
        elif current_operator.operand == Intrinsic.DIVIDE:
            # Intristic divide operator.

            # Write operator data.
            write("operand_a = stack.pop()")
            write("operand_b = stack.pop()")
            write("stack.append(operand_b // operand_a)")
        elif current_operator.operand == Intrinsic.MODULUS:
            # Intristic modulus operator.

            # Write operator data.
            write("operand_a = stack.pop()")
            write("operand_b = stack.pop()")
            write(f"stack.append(int(operand_b % operand_a))")  # TODO: Check %, remove or left int()
        elif current_operator.operand == Intrinsic.EQUAL:
            # Intristic equal operator.

            # Write operator data.
            write("operand_a = stack.pop()")
            write("operand_b = stack.pop()")
            write("stack.append(int(operand_b == operand_a))")
        elif current_operator.operand == Intrinsic.GREATER_EQUAL_THAN:
            # Intristic greater equal than operator.

            # Write operator data.
            write("operand_a = stack.pop()")
            write("operand_b = stack.pop()")
            write("stack.append(int(operand_b >= operand_a))")
        elif current_operator.operand == Intrinsic.GREATER_THAN:
            # Intristic greater than operator.

            # Write operator data.
            write("operand_a = stack.pop()")
            write("operand_b = stack.pop()")
            write("stack.append(int(operand_b > operand_a))")
        elif current_operator.operand == Intrinsic.LESS_THAN:
            # Intristic less than operator.

            # Write operator data.
            write("operand_a = stack.pop()")
            write("operand_b = stack.pop()")
            write("stack.append(int(operand_b < operand_a))")
        elif current_operator.operand == Intrinsic.LESS_EQUAL_THAN:
            # Intristic less equal than operator.

            # Write operator data.
            write("operand_a = stack.pop()")
            write("operand_b = stack.pop()")
            write("stack.append(int(operand_b<= operand_a))")
        elif current_operator.operand == Intrinsic.SWAP:
            # Intristic swap operator.

            # Write operator data.
            write("operand_a = stack.pop()")
            write("operand_b = stack.pop()")
            write("stack.append(operand_a)")
            write("stack.append(operand_b)")
        elif current_operator.operand == Intrinsic.COPY:
            # Intristic copy operator.

            # Write operator data.
            write("operand_a = stack.pop()")
            write("stack.append(operand_a)")
            write("stack.append(operand_a)")
        elif current_operator.operand == Intrinsic.SHOW:
            # Intristic show operator.

            # Write operator data.
            write("print(stack.pop())")
        elif current_operator.operand == Intrinsic.FREE:
            # Intristic free operator.

            # Write operator data.
            write("stack.pop()")
        elif current_operator.operand == Intrinsic.NOT_EQUAL:
            # Intristic not equal operator.

            # Write operator data.
            write("operand_a = stack.pop()")
            write("operand_b = stack.pop()")
            write("stack.append(int(operand_b != operand_a))")
        elif current_operator.operand == Intrinsic.COPY2:
            # Intristic copy2 operator.

            # Write operator data.
            write("operand_a = stack.pop()")
            write("operand_b = stack.pop()")
            write("stack.append(operand_b)")
            write("stack.append(operand_a)")
            write("stack.append(operand_b)")
            write("stack.append(operand_a)")
        elif current_operator.operand == Intrinsic.COPY_OVER:
            # Intristic copy over operator.

            # Write operator data.
            write("operand_a = stack.pop()")
            write("operand_b = stack.pop()")
            write("stack.append(operand_b)")
            write("stack.append(operand_a)")
            write("stack.append(operand_b)")
        elif current_operator.operand == Intrinsic.MEMORY_POINTER:
            # Intrinsic null pointer operator.

            # Write bytearray block.
            # TODO: May be removed, but just OK.
            current_bytearray_should_written = True

            # Write operator data.
            write(f"stack.append({MEMORY_BYTEARRAY_NULL_POINTER})")
        elif current_operator.operand == Intrinsic.NULL:
            # Intrinsic null operator.

            # Write operator data.
            write(f"stack.append(0)")
        elif current_operator.operand == Intrinsic.MEMORY_WRITE:
            # Intrinsic memory write operator.

            # Write bytearray block.
            current_bytearray_should_written = True

            # Write operator data.
            # TODO: More checks at compiled script.
            write("operand_a = stack.pop()")
            write("operand_b = stack.pop()")
            write("memory[operand_b] = operand_a")
        elif current_operator.operand == Intrinsic.MEMORY_READ:
            # Intrinsic memory read operator.

            # Write bytearray block.
            current_bytearray_should_written = True

            # Write operator data.
            # TODO: More checks at compiled script.
            write("operand_a = stack.pop()")
            write("memory_byte = memory[operand_a]")
            write("stack.append(memory_byte)")
        elif current_operator.operand == Intrinsic.MEMORY_WRITE4BYTES:
            # Intristic memory write 4 bytes operator.

            # Write bytearray block.
            current_bytearray_should_written = True

            # Write operator data.
            # TODO: More checks at compiled script.
            write("operand_a = stack.pop()")
            write("operand_b = stack.pop()")
            write("memory_bytes = operand_a.to_bytes(length=4, byteorder=\"little\", signed=(operand_a < 0))")
            write("memory[operand_b:operand_b + 4] = memory_bytes")
        elif current_operator.operand == Intrinsic.MEMORY_READ4BYTES:
            # Intristic memory read 4 bytes operator.

            # Write bytearray block.
            current_bytearray_should_written = True

            # Write operator data.
            # TODO: More checks at compiled script.
            write("operand_a = stack.pop()")
            write("memory_bytes = int.from_bytes(memory[operand_a:operand_a + 4], byteorder=\"little\")")
            write("stack.append(memory_bytes)")

        elif current_operator.operand == Intrinsic.MEMORY_SHOW_CHARACTERS:
            # Intrinsic memory show as characters operator.

            # Write bytearray block.
            current_bytearray_should_written = True

            # Write operator data.
            write("memory_length = stack.pop()")
            write("memory_pointer = stack.pop()")
            write("memory_index = 0")
            write("while memory_index < memory_length:")
            write("\tmemory_byte = memory[memory_pointer + memory_index]")
            write("\tprint(chr(memory_byte), end=\"\")")
            write("\tmemory_index += 1")
        else:
            # If unknown instrinsic type.

            # Write node data.
            gofra.core.errors.message_verbosed(Stage.COMPILATOR, current_operator.token.location, "Error",
                                          f"Intrinsic `{INTRINSIC_TYPES_TO_NAME[current_operator.operand]}` "
                                          f"is not implemented for python generation!", True)

    def __write_operator(operator: Operator):
        """ Writes default operator (non-intrinsic). """

        # Nonlocalise while data.
        nonlocal current_while_block  # type: ignore
        nonlocal current_while_defined_name  # type: ignore
        nonlocal current_while_comment  # type: ignore

        # Grab our operator
        if operator.type == OperatorType.INTRINSIC:
            # Intrinsic operator.

            # Error.
            assert False, "Intrinsic operators should be written using __write_operator_intrinsic()!"
        elif operator.type == OperatorType.PUSH_INTEGER:
            # PUSH INTEGER operator.

            # Type check.
            assert isinstance(operator.operand, int), "Type error, parser level error?"

            # Write operator data.
            write(f"stack.append({operator.operand})")
        elif operator.type == OperatorType.PUSH_STRING:
            # PUSH STRING operator.

            # Type check.
            assert isinstance(operator.operand, str), "Type error, parser level error?"

            # Write operator data.
            # TODO: Warn using `current_operator_index`
            write(f"s_str, s_len = stack_push_string({operator.operand.encode('UTF-8')}, {current_operator_index})")
            write(f"stack.append(s_str)")
            write(f"stack.append(s_len)")

            # Write strings buffer block.
            nonlocal current_string_buffer_should_written
            current_string_buffer_should_written = True
            # And memory.
            nonlocal current_bytearray_should_written
            current_bytearray_should_written = True

        elif operator.type == OperatorType.IF:
            # IF operator.

            # Type check.
            assert isinstance(operator.operand, OPERATOR_ADDRESS), f"Type error, parser level error?"

            # Write operator data.
            write("if stack.pop() != 0:")

            # Increase indent level.
            __update_indent(1)
        elif operator.type == OperatorType.WHILE:
            # WHILE operator.

            # Type check.
            assert isinstance(operator.operand, OPERATOR_ADDRESS), f"Type error, parser level error?"

            # Remember name, so we can write "def" at the top of the source in current_while_insert_position.
            current_while_defined_name = f"while_expression_ip{current_operator_index}"

            # Remember comment for while function block.
            current_while_comment = comment

            # Write operator data.
            current_lines.append(f"{current_indent}{comment[2:]}\n"
                                 f"{current_indent}while {current_while_defined_name}()")

            # Set that we in while expression.
            current_while_block = True
        elif operator.type == OperatorType.DO:
            # DO operator.

            # Type check.
            assert isinstance(operator.operand, OPERATOR_ADDRESS), f"Type error, parser level error?"

            if current_while_block:
                # If we close while.

                # Current insert position for lines.
                # (As we don`t want to reset current_while_insert_position)
                while_block_insert_position = current_while_insert_position

                # Insert header.
                function_comment = "" if directive_skip_comments else f"\t# -- Should be called from WHILE.\n"
                current_lines.insert(while_block_insert_position,
                                     f"def {current_while_defined_name}():{current_while_comment}\n" + function_comment)

                for while_stack_line in current_while_lines:
                    # Iterate over while stack lines.

                    # Increment.
                    while_block_insert_position += 1

                    # Insert.
                    current_lines.insert(while_block_insert_position, f"\t{while_stack_line}")

                # Insert return.
                return_comment = "" if directive_skip_comments else f"  # -- Return for calling from WHILE ."
                current_lines.insert(while_block_insert_position + 1,
                                     f"\treturn stack.pop()" + return_comment + "\n")
            else:
                # If this is not while.

                # Error.
                gofra.core.errors.message_verbosed(Stage.COMPILATOR, operator.token.location, "Error",
                                              "Got `do`, when there is no `while` block started! "
                                              "(Parsing error?)", True)

            # Write operator.
            current_lines.append(f":{comment}\n")

            # Go out the while block expression.
            current_while_block = False

            # Reset current while lines list (stack).
            current_while_lines.clear()

            # Increase indent level.
            __update_indent(1)
        elif operator.type == OperatorType.ELSE:
            # ELSE operator.

            # Type check.
            assert isinstance(operator.operand, OPERATOR_ADDRESS), "Type error, parser level error?"

            # Write operator data.
            pass_comment = "" if directive_skip_comments else f"  # -- Be sure that there is no empty body."
            current_lines.append(current_indent + f"pass{pass_comment}\n")

            # Decrease indent level.
            __update_indent(-1)

            # Write operator data.
            write("else:")

            # Increase indent level.
            __update_indent(1)
        elif operator.type == OperatorType.END:
            # END operator.
            # Actually, there is no END in Python.

            # Type check.
            assert isinstance(operator.operand, OPERATOR_ADDRESS), "Type error, parser level error?"

            # Write operator data.
            pass_comment = "" if directive_skip_comments else f"  # -- Be sure that there is no empty body."
            current_lines.append(current_indent + f"pass{pass_comment}\n")

            # Decrease indent level.
            __update_indent(-1)
        elif operator.type == OperatorType.DEFINE:
            # DEFINE Operator.

            # Error.
            assert False, "Got definition operator at runner stage, parser level error?"
        else:
            # If unknown operator type.
            assert False, f"Got unexpected / unknon operator type! (How?)"

    def write(text: str):
        """ Writes text to file. """

        if current_while_block:
            # If we are in loop.

            # Add text without indent.
            current_while_lines.append(text + comment + "\n")
        else:
            # Write default text.
            current_lines.append(current_indent + text + comment + "\n")

    # Indentation level.
    current_indent_level = 0  # Indent level for calculating.
    current_indent = ""  # Indent string for writing.

    # While.
    current_while_block = False  # If true, we are in while loop.
    current_while_comment = ""  # While block comment to place in final expression function.
    current_while_defined_name = ""  # While defined name for naming expression function.
    current_while_lines: List[str] = []  # List of while lines to write in expression function.
    current_while_insert_position = 0  # Position to insert while expressions blocks.

    # Bytearray.
    current_bytearray_insert_position = 0  # Position to insert bytearray block if bytearray_should_written is true.
    current_bytearray_should_written = False  # If true, will warn about memory usage and write bytearray block.

    # TODO: Remove, as redundant, there is bytearray insert position above, which is same.
    # Strings.

    # Position to insert string bufer allocation block,
    # if current_string_buffer_should_written is true.
    current_string_buffer_insert_position = 0

    current_string_buffer_should_written = False  # If true, will write string buffer allocation block.

    # Should we skip comments.
    directive_skip_comments = context.directive_python_comments_skip

    # Get source operators count.
    operators_count = len(source.operators)

    # Current operator index from the source.
    current_operator_index = 0

    # Lines.
    current_lines: List[str] = []

    # Check that there is more than zero operators in context.
    if operators_count == 0:
        # If there is no operators in the final parser context.

        # Error.
        gofra.core.errors.message_verbosed(Stage.COMPILATOR, (basename(path), 1, 1), "Error",
                                      "There is no operators found in given file after parsing, "
                                      "are you given empty file or file without resulting operators?", True)

    # Open file.
    file, _ = gofra.core.other.try_open_file(path + ".py", "w", True)

    # Write header.
    __write_header()

    while current_operator_index < operators_count:
        # While we not run out of the source operators list.

        # Get current operator from the source.
        current_operator: Operator = source.operators[current_operator_index]

        # Make comment string.
        location: LOCATION = current_operator.token.location
        location_string: str = f"Line {location[1]}, Row {location[2]}"
        comment = "" if directive_skip_comments else f"  # Token: {current_operator.token.text} [{location_string}]"

        if current_operator.type == OperatorType.INTRINSIC:
            # If this is intrinsic.

            # Write intrinsic operator.
            __write_operator_intrinsic(current_operator)
        else:
            # If this is other operator.

            # Write default operator.
            __write_operator(current_operator)

        # Increment current index.
        current_operator_index += 1

    # Write footer.
    __write_footer()

    if len(current_while_lines) != 0:
        # If we have something at the while lines stack.

        # Error.
        gofra.core.errors.message_verbosed(Stage.COMPILATOR, source.operators[-1].token.location, "Error",
                                      "While lines stack is not empty after running python generation! "
                                      "(Compilation error?)", True)

    # Write lines in final file.
    for current_stack_line in current_lines:
        file.write(current_stack_line)

    # Close file.
    file.close()


# Bytecode.

def compile_bytecode(source: Source, _, path: str):
    """ Compiles operators to bytecode. """

    # Check that there is no changes in operator type or intrinsic.
    assert len(OperatorType) == 9, \
        "Please update implementation for bytecode compilation after adding new OperatorType!"
    assert len(Intrinsic) == 28, "Please update implementation for bytecode compilation after adding new Intrinsic!"

    def __write_operator_intrinsic(operator: Operator):
        """ Writes default operator (non-intrinsic). """

        # Check that this is intrinsic operator.
        assert operator.type == OperatorType.INTRINSIC, "Non-INTRINSIC operators " \
                                                        "should be written using __write_operator()!"

        # Type check.
        assert isinstance(current_operator.operand, Intrinsic), f"Type error, parser level error?"

        if current_operator.operand in INTRINSIC_TO_BYTECODE_OPERATOR:
            # Intristic operator.

            # Write operator data.
            write(INTRINSIC_TO_BYTECODE_OPERATOR[current_operator.operand])
        else:
            gofra.core.errors.message_verbosed(Stage.COMPILATOR, current_operator.token.location, "Error",
                                          f"Intrinsic `{INTRINSIC_TYPES_TO_NAME[current_operator.operand]}` "
                                          f"is not implemented for bytecode compilation!", True)

    def __write_operator(operator: Operator):
        """ Writes default operator (non-intrinsic). """

        # Grab our operator
        if operator.type == OperatorType.INTRINSIC:
            assert False, "Intrinsic operators should be written using __write_operator_intrinsic()!"
        elif operator.type == OperatorType.PUSH_INTEGER:
            assert isinstance(operator.operand, int), "Type error, parser level error?"

            # Write operator data.
            write(OPERATOR_TYPE_TO_BYTECODE_OPERATOR[OperatorType.PUSH_INTEGER])
            write(f"{operator.operand}")
        elif operator.type == OperatorType.PUSH_STRING:
            assert isinstance(operator.operand, str), "Type error, parser level error?"
            gofra.core.errors.message("Error", "Strings is not implemented yet in the bytecode!", True)
        elif operator.type == OperatorType.IF:
            assert isinstance(operator.operand, OPERATOR_ADDRESS), f"Type error, parser level error?"
            gofra.core.errors.message("Error", "Conditional is not implemented yet in the bytecode!", True)
        elif operator.type == OperatorType.WHILE:
            assert isinstance(operator.operand, OPERATOR_ADDRESS), f"Type error, parser level error?"
            gofra.core.errors.message("Error", "Conditional is not implemented yet in the bytecode!", True)
        elif operator.type == OperatorType.DO:
            assert isinstance(operator.operand, OPERATOR_ADDRESS), f"Type error, parser level error?"
            gofra.core.errors.message("Error", "Conditional is not implemented yet in the bytecode!", True)
        elif operator.type == OperatorType.ELSE:
            assert isinstance(operator.operand, OPERATOR_ADDRESS), "Type error, parser level error?"
            gofra.core.errors.message("Error", "Conditional is not implemented yet in the bytecode!", True)
        elif operator.type == OperatorType.END:
            assert isinstance(operator.operand, OPERATOR_ADDRESS), "Type error, parser level error?"
            gofra.core.errors.message("Error", "Conditional is not implemented yet in the bytecode!", True)
        elif operator.type == OperatorType.DEFINE:
            assert False, "Got definition operator at runner stage, parser level error?"
        else:
            # If unknown operator type.
            assert False, f"Got unexpected / unknon operator type! (How?)"

        # WIP.
        current_lines.append("\n")

    def write(text: str):
        """ Writes text to file. """
        current_lines.append(text + " ")

    # Get source operators count.
    operators_count = len(source.operators)

    # Current operator index from the source.
    current_operator_index = 0

    # Lines.
    current_lines: List[str] = []

    # Check that there is more than zero operators in context.
    if operators_count == 0:
        # If there is no operators in the final parser context.
        gofra.core.errors.message_verbosed(Stage.COMPILATOR, (basename(path), 1, 1), "Error",
                                           "There is no operators found in given file after parsing, "
                                           "are you given empty file or file without resulting operators?", True)

    # Open file.
    bytecode_path = path + ".gofbc"
    file, _ = gofra.core.other.try_open_file(bytecode_path, "w", True)

    while current_operator_index < operators_count:
        # While we not run out of the source operators list.

        # Get current operator from the source.
        current_operator: Operator = source.operators[current_operator_index]

        if current_operator.type == OperatorType.INTRINSIC:
            # If this is intrinsic.

            # Write intrinsic operator.
            __write_operator_intrinsic(current_operator)
        else:
            # If this is other operator.

            # Write default operator.
            __write_operator(current_operator)

        # Increment current index.
        current_operator_index += 1

    # Write lines in final file.
    for current_stack_line in current_lines:
        file.write(current_stack_line)

    # Close file.
    file.close()
    return bytecode_path


def execute_bytecode(path: str):
    """ Executes bytecode file. """

    # Check that there is no changes in operator type or intrinsic.
    assert len(OperatorType) == 9, "Please update implementation for bytecode execution after adding new OperatorType!"
    assert len(Intrinsic) == 28, "Please update implementation for bytecode execution after adding new Intrinsic!"

    if not path.endswith(".gofbc"):
        gofra.core.errors.message("Error", f"File \"{path}\" should have extension `.gofbc` for being executed!", True)
        return

    # Open file.
    file, _ = gofra.core.other.try_open_file(path, "r", True)

    # Tokenize operator tokens.
    bc_op_tokens = []
    for line in file.readlines():
        op_tokens = line.split(" ")
        for op_token in op_tokens:
            if op_token == "\n" or op_token.replace(" ", "") == "":
                continue
            bc_op_tokens.append(op_token)

    # New context.
    parser_context = ParserContext()

    # Convert OPs to interpretator operators.
    current_bc_operator_index = 0
    while current_bc_operator_index < len(bc_op_tokens):
        bc_operator = bc_op_tokens[current_bc_operator_index]
        if bc_operator == OPERATOR_TYPE_TO_BYTECODE_OPERATOR[OperatorType.PUSH_INTEGER]:
            parser_context.operators.append(Operator(
                OperatorType.PUSH_INTEGER,
                Token(TokenType.BYTECODE, bc_operator, (path, -1, -1), bc_operator),
                int(bc_op_tokens[current_bc_operator_index + 1])
            ))
            current_bc_operator_index += 2
            continue
        else:
            if bc_operator in BYTECODE_OPERATOR_NAMES_TO_INTRINSIC:
                parser_context.operators.append(Operator(
                    OperatorType.INTRINSIC,
                    Token(TokenType.BYTECODE, bc_operator, (path, -1, -1), bc_operator),
                    BYTECODE_OPERATOR_NAMES_TO_INTRINSIC[bc_operator]
                ))
            else:
                gofra.core.errors.message_verbosed(Stage.PARSER, ("Bytecode", -1, -1), "Error",
                                              f"Got unexpected bytecode instruction - {repr(bc_operator)}!", True)
        current_bc_operator_index += 1
        continue

    # Run.
    parser_context_source = Source(parser_context.operators)
    interpretator_run(parser_context_source)

    # Close file.
    file.close()


# CLI.

def cli_no_arguments_error_message(operator: Operator, force_exit: bool = False):
    """ Shows no arguments passed error message to the CLI. """

    if operator.type == OperatorType.INTRINSIC:
        # Intrinsic Operator.

        # Type check.
        assert isinstance(operator.operand, Intrinsic), "Type error, parser level error?"

        # Error
        gofra.core.errors.message_verbosed(Stage.LINTER, operator.token.location, "Error",
                                      f"`{INTRINSIC_TYPES_TO_NAME[operator.operand]}` "
                                      f"intrinsic should have more arguments at the stack, but it was not founded!")
    elif operator.type == OperatorType.IF:
        # IF Operator.

        # Error
        gofra.core.errors.message_verbosed(Stage.LINTER, operator.token.location, "Error",
                                      "`IF` operator should have 1 argument at the stack, but it was not found!")
    elif operator.type == OperatorType.DO:
        # DO Operator.

        # Error
        gofra.core.errors.message_verbosed(Stage.LINTER, operator.token.location, "Error",
                                      "`DO` operator should have 1 argument at the stack, but it was not found!")
    else:
        # Unknown operator.
        assert False, "Tried to call no_arguments_error_message() " \
                      "for operator that does not need arguments! (Type checker error?)"

    # If we should force exit.
    if force_exit:
        exit(1)


def cli_argument_type_error_message(operator: Operator, argument_index: int,
                                    actual_type: type, expected_type: type, force_exit: bool = False):
    """ Shows unexpected argument type passed error message to the CLI. """

    if operator.type == OperatorType.INTRINSIC:
        assert isinstance(operator.operand, Intrinsic), "Type error, parser level error?"
        gofra.core.errors.message_verbosed(Stage.LINTER, operator.token.location, "Error",
                                      f"`{INTRINSIC_TYPES_TO_NAME[operator.operand]}` "
                                      f"intrinsic expected {argument_index} argument "
                                      f"to be with type {expected_type}, but it has type {actual_type}!")
    elif operator.type == OperatorType.IF:
        gofra.core.errors.message_verbosed(Stage.LINTER, operator.token.location, "Error",
                                      f"`IF` operator expected type {expected_type} but got {actual_type}!")
    elif operator.type == OperatorType.DO:
        gofra.core.errors.message_verbosed(Stage.LINTER, operator.token.location, "Error",
                                           f"`DO` operator expected type {expected_type} but got {actual_type}!")
    else:
        assert False, "Tried to call cli_argument_type_error_message() " \
                      "for unknown operator! (Type checker error?)"

    if force_exit:
        exit(1)


def cli_validate_argument_vector(argument_vector: List[str]) -> List[str]:
    """ Validates CLI argv (argument vector) """

    # Check that ther is any in the ARGV.
    assert len(argument_vector) > 0, "There is no source (mspl.py) file path in the ARGV"

    # Get argument vector without source(mspl.py) path.
    argument_runner_filename: str = argument_vector[0]
    argument_vector = argument_vector[1:]

    # Validate ARGV.
    if len(argument_vector) == 0:
        # If there is no arguments.

        # Message.
        gofra.systems.cli.usage_message(argument_runner_filename)
        gofra.core.errors.message("Error", "Please pass file path to work with (.gof or .gofbc ~)", True)
    elif len(argument_vector) == 1:
        # Just one argument.

        if argument_vector[0] != "help":
            # If this is not help.

            # Message.
            gofra.systems.cli.usage_message(argument_runner_filename)
            gofra.core.errors.message("Error", "Please pass subcommand after the file path!", True)

        # Show usage.
        gofra.systems.cli.usage_message(argument_runner_filename)

        # Exit.
        exit(0)

        # Return path as source file and help (argv[0]).
        return ["", argument_vector[0], ""]
    elif len(argument_vector) == 2:
        # Expected ARGV length.

        # All ok.
        return [*argument_vector, ""]
    elif len(argument_vector) == 3:
        # If this is may silent argument.

        if argument_vector[2] != "-silent":
            # If silent.

            # Message.
            gofra.systems.cli.usage_message(argument_runner_filename)
            gofra.core.errors.message("Error", "Unexpected arguments!", True)

    # Return final ARGV.
    return argument_vector


def cli_entry_point():
    """ Entry point for the CLI. """

    # Get and check size of cli argument vector.
    cli_argument_vector = cli_validate_argument_vector(argv)
    assert len(cli_argument_vector) == 3, "Got unexpected size of argument vector."

    # CLI Options.
    cli_source_path, cli_subcommand, cli_silent = cli_argument_vector
    cli_silent: bool = bool(cli_silent == "-silent")

    # Welcome message.
    if not cli_silent:
        gofra.systems.cli.welcome_message()

    # Load source and check size of it.
    loaded_file = None
    if cli_subcommand in ("run", "graph", "python", "dump", "compile"):
        loaded_file = load_source_from_file(cli_source_path)
        assert len(loaded_file) == 2, "Got unexpected data from loaded file."

    if cli_subcommand == "run":
        # If this is interpretate subcommand.

        cli_source, cli_context = loaded_file

        interpretator_run(cli_source, cli_context.memory_bytearray_size)

        # Message.
        if not cli_silent:
            print(f"[Info] File \"{basename(cli_source_path)}\" was interpreted!")
    elif cli_subcommand == "graph":
        # If this is graph subcommand.

        # Get source from loaded file.
        cli_source, _ = loaded_file

        # Generate graph file.
        gofra.systems.graph.write(cli_source, cli_source_path)

        # Message.
        if not cli_silent:
            print(f"[Info] .dot file \"{basename(cli_source_path)}.dot\" generated!")
    elif cli_subcommand == "python":
        # If this is python subcommand.

        # Get source and context from loaded file.
        cli_source, cli_context = loaded_file

        # Generate python file.
        python_generate(cli_source, cli_context, cli_source_path)

        # Message.
        if not cli_silent:
            print(f"[Info] .py file \"{basename(cli_source_path)}.py\" generated!")
    elif cli_subcommand == "dump":
        # If this is dump subcommand.

        # Get source from loaded file.
        cli_source, _ = loaded_file

        # Dump print.
        gofra.systems.dump.dump(cli_source.operators)

        # Message.
        if not cli_silent:
            print(f"[Info] File \"{basename(cli_source_path)}\" was dump printed!")
    elif cli_subcommand == "compile":
        # If this is compile subcommand.

        # Get source from loaded file.
        cli_source, cli_context = loaded_file

        # Compile.
        bytecode_path = compile_bytecode(cli_source, cli_context, cli_source_path)

        # Message.
        if not cli_silent:
            print(f"[Info] File \"{basename(cli_source_path)}\" was compiled to \"{basename(bytecode_path)}\"!")
    elif cli_subcommand == "execute":
        # If this is execute subcommand.

        # Execute.
        execute_bytecode(cli_source_path)

        # Message.
        if not cli_silent:
            print(f"[Info] File \"{basename(cli_source_path)}\" was executed!")
    else:
        # If unknown subcommand.

        # Message.
        gofra.systems.cli.usage_message(__file__)
        gofra.core.errors.message("Error", f"Unknown subcommand `{cli_subcommand}`!")


if __name__ == "__main__":
    cli_entry_point()<|MERGE_RESOLUTION|>--- conflicted
+++ resolved
@@ -254,11 +254,7 @@
     assert len(OperatorType) == 9, "Please update implementation after adding new OperatorType!"
 
     # Check that there is no changes in keyword type.
-<<<<<<< HEAD
     assert len(Keyword) == 8, "Please update implementation after adding new Keyword!"
-=======
-    assert len(Keyword) == 6, "Please update implementation after adding new Keyword!"
->>>>>>> a69529c8
 
     # Check that there is no changes in token type.
     assert len(TokenType) == 6, "Please update implementation after adding new TokenType!"
@@ -679,7 +675,6 @@
 
                     # Error message.
                     gofra.core.errors.message_verbosed(Stage.PARSER, current_token.location, "Error",
-<<<<<<< HEAD
                                                        "`define` should have `end` at the end of definition, "
                                                        "but it was not founded!", True)
             elif current_token.value == Keyword.MEMORY:
@@ -769,10 +764,6 @@
                 variable_name = name_token.text
                 variables[variable_name] = Variable(variable_name, variables_offset)
                 variables_offset += VARIABLE_SIZE
-=======
-                                                  "`define` should have `end` at the end of definition, "
-                                                  "but it was not founded!", True)
->>>>>>> a69529c8
             else:
                 # If unknown keyword type.
                 assert False, "Unknown keyword type! (How?)"
@@ -806,17 +797,8 @@
 def interpretator_run(source: Source,
                       bytearray_size: int = MEMORY_BYTEARRAY_SIZE):
     """ Interpretates the source. """
-<<<<<<< HEAD
     assert len(OperatorType) == 10, "Please update implementation after adding new OperatorType!"
     assert len(Intrinsic) == 30, "Please update implementation after adding new Intrinsic!"
-=======
-
-    # Check that there is no new operator type.
-    assert len(OperatorType) == 9, "Please update implementation after adding new OperatorType!"
-
-    # Check that there is no new instrinsic type.
-    assert len(Intrinsic) == 28, "Please update implementation after adding new Intrinsic!"
->>>>>>> a69529c8
 
     # Create empty stack.
     memory_execution_stack = Stack()
@@ -1446,11 +1428,8 @@
 
                 # Error.
                 assert False, "Got definition operator at runner stage, parser level error?"
-<<<<<<< HEAD
             elif current_operator.type == OperatorType.MEMORY:
                 assert False, "Got memory operator at runner stage, parser level error?"
-=======
->>>>>>> a69529c8
             else:
                 # If unknown operator type.
                 assert False, "Unknown operator type! (How?)"
@@ -1538,11 +1517,8 @@
 
             # Increase operator index.
             current_operator_index += 1
-<<<<<<< HEAD
         elif current_operator.type == OperatorType.MEMORY:
             assert False, "Got memory operator at linter stage, parser level error?"
-=======
->>>>>>> a69529c8
         elif current_operator.type == OperatorType.INTRINSIC:
             # Intrinsic operator.
 
